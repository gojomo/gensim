#!/usr/bin/env python
# -*- coding: utf-8 -*-
#
# Original author: Jan Hajic jr.
# Copyright (C) 2015 Radim Rehurek and gensim team.
# Licensed under the GNU LGPL v2.1 - http://www.gnu.org/licenses/lgpl.html

"""
This module implements a corpus class that stores its data in separate files called
"shards". This is a compromise between speed (keeping the whole dataset
in memory) and memory footprint (keeping the data on disk and reading from it
on demand).

The corpus is intended for situations where you need to use your data
as numpy arrays for some iterative processing (like training something
using SGD, which usually involves heavy matrix multiplication).

"""

from __future__ import print_function

import logging
import os
import math
import time

import numpy
import scipy.sparse as sparse
from six.moves import range

import gensim
from gensim.corpora import IndexedCorpus
from gensim.interfaces import TransformedCorpus

logger = logging.getLogger(__name__)

#: Specifies which dtype should be used for serializing the shards.
_default_dtype = float
try:
    import theano
    _default_dtype = theano.config.floatX
except ImportError:
    logger.info('Could not import Theano, will use standard float for default ShardedCorpus dtype.')


class ShardedCorpus(IndexedCorpus):
    """
    This corpus is designed for situations where you need to train a model
    on matrices, with a large number of iterations. (It should be faster than
    gensim's other IndexedCorpus implementations for this use case; check the
    `benchmark_datasets.py` script. It should also serialize faster.)

    The corpus stores its data in separate files called
    "shards". This is a compromise between speed (keeping the whole dataset
    in memory) and memory footprint (keeping the data on disk and reading from
    it on demand). Persistence is done using the standard gensim load/save methods.

    .. note::

      The dataset is **read-only**, there is - as opposed to gensim's Similarity
      class, which works similarly - no way of adding documents to the dataset
      (for now).

    You can use ShardedCorpus to serialize your data just like any other gensim
    corpus that implements serialization. However, because the data is saved
    as numpy 2-dimensional ndarrays (or scipy sparse matrices), you need to
    supply the dimension of your data to the corpus. (The dimension of word
    frequency vectors will typically be the size of the vocabulary, etc.)

    .. sourcecode:: pycon

        >>> corpus = gensim.utils.mock_data()
        >>> output_prefix = 'mydata.shdat'
        >>> ShardedCorpus.serialize(output_prefix, corpus, dim=1000)

    The `output_prefix` tells the ShardedCorpus where to put the data.
    Shards are saved as `output_prefix.0`, `output_prefix.1`, etc.
    All shards must be of the same size. The shards can be re-sized (which
    is essentially a re-serialization into new-size shards), but note that
    this operation will temporarily take twice as much disk space, because
    the old shards are not deleted until the new shards are safely in place.

    After serializing the data, the corpus will then save itself to the file
    `output_prefix`.

    On further initialization with the same `output_prefix`, the corpus
    will load the already built dataset unless the `overwrite` option is
    given. (A new object is "cloned" from the one saved to `output_prefix`
    previously.)

    To retrieve data, you can load the corpus and use it like a list:

    .. sourcecode:: pycon

        >>> sh_corpus = ShardedCorpus.load(output_prefix)
        >>> batch = sh_corpus[100:150]

    This will retrieve a numpy 2-dimensional array of 50 rows and 1000
    columns (1000 was the dimension of the data we supplied to the corpus).
    To retrieve gensim-style sparse vectors, set the `gensim` property:

    .. sourcecode:: pycon

        >>> sh_corpus.gensim = True
        >>> batch = sh_corpus[100:150]

    The batch now will be a generator of gensim vectors.

    Since the corpus needs the data serialized in order to be able to operate,
    it will serialize data right away on initialization. Instead of calling
    `ShardedCorpus.serialize()`, you can just initialize and use the corpus
    right away:

    .. sourcecode:: pycon

        >>> corpus = ShardedCorpus(output_prefix, corpus, dim=1000)
        >>> batch = corpus[100:150]

    ShardedCorpus also supports working with scipy sparse matrices, both
    during retrieval and during serialization. If you want to serialize your
    data as sparse matrices, set the `sparse_serialization` flag. For
    retrieving your data as sparse matrices, use the `sparse_retrieval`
    flag. (You can also retrieve densely serialized data as sparse matrices,
    for the sake of completeness, and vice versa.) By default, the corpus
    will retrieve numpy ndarrays even if it was serialized into sparse
    matrices.

    .. sourcecode:: pycon

        >>> sparse_prefix = 'mydata.sparse.shdat'
        >>> ShardedCorpus.serialize(sparse_prefix, corpus, dim=1000, sparse_serialization=True)
        >>> sparse_corpus = ShardedCorpus.load(sparse_prefix)
        >>> batch = sparse_corpus[100:150]
        >>> type(batch)
        <type 'numpy.ndarray'>
        >>> sparse_corpus.sparse_retrieval = True
        >>> batch = sparse_corpus[100:150]
        <class 'scipy.sparse.csr.csr_matrix'>

    While you *can* touch the `sparse_retrieval` attribute during the life
    of a ShardedCorpus object, you should definitely not touch `
    `sharded_serialization`! Changing the attribute will not miraculously
    re-serialize the data in the requested format.

    The CSR format is used for sparse data throughout.

    Internally, to retrieve data, the dataset keeps track of which shard is
    currently open and on a `__getitem__` request, either returns an item from
    the current shard, or opens a new one. The shard size is constant, except
    for the last shard.
    """
    def __init__(self, output_prefix, corpus, dim=None,
                 shardsize=4096, overwrite=False, sparse_serialization=False,
                 sparse_retrieval=False, gensim=False):
        """Initializes the dataset. If `output_prefix` is not found,
        builds the shards.

        :type output_prefix: str
        :param output_prefix: The absolute path to the file from which shard
            filenames should be derived. The individual shards will be saved
            as `output_prefix.0`, `output_prefix.1`, etc.

            The `output_prefix` path then works as the filename to which
            the ShardedCorpus object itself will be automatically saved.
            Normally, gensim corpora do not do this, but ShardedCorpus needs
            to remember several serialization settings: namely the shard
            size and whether it was serialized in dense or sparse format. By
            saving automatically, any new ShardedCorpus with the same
            `output_prefix` will be able to find the information about the
            data serialized with the given prefix.

            If you want to *overwrite* your data serialized with some output
            prefix, set the `overwrite` flag to True.

            Of course, you can save your corpus separately as well using
            the `save()` method.

        :type corpus: gensim.interfaces.CorpusABC
        :param corpus: The source corpus from which to build the dataset.

        :type dim: int
        :param dim: Specify beforehand what the dimension of a dataset item
            should be. This is useful when initializing from a corpus that
            doesn't advertise its dimension, or when it does and you want to
            check that the corpus matches the expected dimension. **If `dim`
            is left unused and `corpus` does not provide its dimension in
            an expected manner, initialization will fail.**

        :type shardsize: int
        :param shardsize: How many data points should be in one shard. More
            data per shard means less shard reloading but higher memory usage
            and vice versa.

        :type overwrite: bool
        :param overwrite: If set, will build dataset from given corpus even
            if `output_prefix` already exists.

        :type sparse_serialization: bool
        :param sparse_serialization: If set, will save the data in a sparse
            form (as csr matrices). This is to speed up retrieval when you
            know you will be using sparse matrices.

            ..note::

                This property **should not change** during the lifetime of
                the dataset. (If you find out you need to change from a sparse
                to a dense representation, the best practice is to create
                another ShardedCorpus object.)

        :type sparse_retrieval: bool
        :param sparse_retrieval: If set, will retrieve data as sparse vectors
            (numpy csr matrices). If unset, will return ndarrays.

            Note that retrieval speed for this option depends on how the dataset
            was serialized. If `sparse_serialization` was set, then setting
            `sparse_retrieval` will be faster. However, if the two settings
            do not correspond, the conversion on the fly will slow the dataset
            down.

        :type gensim: bool
        :param gensim: If set, will convert the output to gensim
            sparse vectors (list of tuples (id, value)) to make it behave like
            any other gensim corpus. This **will** slow the dataset down.

        """
        self.output_prefix = output_prefix
        self.shardsize = shardsize

        self.n_docs = 0

        self.offsets = []
        self.n_shards = 0

        self.dim = dim  # This number may change during initialization/loading.

        # Sparse vs. dense serialization and retrieval.
        self.sparse_serialization = sparse_serialization
        self.sparse_retrieval = sparse_retrieval
        self.gensim = gensim

        # The "state" of the dataset.
        self.current_shard = None    # The current shard itself (numpy ndarray)
        self.current_shard_n = None  # Current shard is the current_shard_n-th
        self.current_offset = None   # The index into the dataset which
        # corresponds to index 0 of current shard

        logger.info('Initializing sharded corpus with prefix %s', output_prefix)
        if (not os.path.isfile(output_prefix)) or overwrite:
            logger.info('Building from corpus...')
            self.init_shards(output_prefix, corpus, shardsize)

            # Save automatically, to facilitate re-loading
            # and retain information about how the corpus
            # was serialized.
            logger.info('Saving ShardedCorpus object to %s', self.output_prefix)
            self.save()
        else:
            logger.info('Cloning existing...')
            self.init_by_clone()

    def init_shards(self, output_prefix, corpus, shardsize=4096, dtype=_default_dtype):
        """Initialize shards from the corpus."""

        is_corpus, corpus = gensim.utils.is_corpus(corpus)
        if not is_corpus:
            raise ValueError("Cannot initialize shards without a corpus to read from! Corpus type: %s" % type(corpus))

        proposed_dim = self._guess_n_features(corpus)
        if proposed_dim != self.dim:
            if self.dim is None:
                logger.info('Deriving dataset dimension from corpus: %d', proposed_dim)
            else:
                logger.warning(
                    "Dataset dimension derived from input corpus differs from initialization argument, "
                    "using corpus. (corpus %d, init arg %d)", proposed_dim, self.dim
                )

        self.dim = proposed_dim
        self.offsets = [0]

        start_time = time.perf_counter()

        logger.info('Running init from corpus.')

        for n, doc_chunk in enumerate(gensim.utils.grouper(corpus, chunksize=shardsize)):
            logger.info('Chunk no. %d at %f s', n, time.perf_counter() - start_time)

            current_shard = numpy.zeros((len(doc_chunk), self.dim), dtype=dtype)
            logger.debug('Current chunk dimension: %d x %d', len(doc_chunk), self.dim)

            for i, doc in enumerate(doc_chunk):
                doc = dict(doc)
                current_shard[i][list(doc)] = list(gensim.matutils.itervalues(doc))

            # Handles the updating as well.
            if self.sparse_serialization:
                current_shard = sparse.csr_matrix(current_shard)

            self.save_shard(current_shard)

        end_time = time.perf_counter()
        logger.info('Built %d shards in %f s.', self.n_shards, end_time - start_time)

    def init_by_clone(self):
        """
        Initialize by copying over attributes of another ShardedCorpus
        instance saved to the output_prefix given at __init__().

        """
        temp = self.__class__.load(self.output_prefix)
        self.n_shards = temp.n_shards
        self.n_docs = temp.n_docs
        self.offsets = temp.offsets

        if temp.dim != self.dim:
            if self.dim is None:
                logger.info('Loaded dataset dimension: %d', temp.dim)
            else:
                logger.warning(
                    "Loaded dataset dimension differs from init arg dimension, "
                    "using loaded dim. (loaded %d, init %d)",
                    temp.dim, self.dim
                )

        self.dim = temp.dim  # To be consistent with the loaded data!

    def save_shard(self, shard, n=None, filename=None):
        """
        Pickle the given shard. If `n` is not given, will consider the shard
        a new one.

        If `filename` is given, will use that file name instead of generating
        one.

        """
        new_shard = False
        if n is None:
            n = self.n_shards  # Saving the *next* one by default.
            new_shard = True

        if not filename:
            filename = self._shard_name(n)
        gensim.utils.pickle(shard, filename)

        if new_shard:
            self.offsets.append(self.offsets[-1] + shard.shape[0])
            self.n_docs += shard.shape[0]
            self.n_shards += 1

    def load_shard(self, n):
        """
        Load (unpickle) the n-th shard as the "live" part of the dataset
        into the Dataset object."""

        # No-op if the shard is already open.
        if self.current_shard_n == n:
            return

        filename = self._shard_name(n)
        if not os.path.isfile(filename):
            raise ValueError('Attempting to load nonexistent shard no. %s' % n)
        shard = gensim.utils.unpickle(filename)

        self.current_shard = shard
        self.current_shard_n = n
        self.current_offset = self.offsets[n]

    def reset(self):
        """
        Reset to no shard at all. Used for saving.

        """
        self.current_shard = None
        self.current_shard_n = None
        self.current_offset = None

    def shard_by_offset(self, offset):
        """
        Determine which shard the given offset belongs to. If the offset
        is greater than the number of available documents, raises a
        `ValueError`.

        Assumes that all shards have the same size.

        """
        k = int(offset / self.shardsize)
        if offset >= self.n_docs:
            raise ValueError('Too high offset specified (%s), available docs: %s' % (offset, self.n_docs))
        if offset < 0:
            raise ValueError('Negative offset %s currently not supported.' % offset)
        return k

    def in_current(self, offset):
        """
        Determine whether the given offset falls within the current shard.

        """
        return (self.current_offset <= offset) and (offset < self.offsets[self.current_shard_n + 1])

    def in_next(self, offset):
        """
        Determine whether the given offset falls within the next shard.
        This is a very small speedup: typically, we will be iterating through
        the data forward. Could save considerable time with a very large number
        of smaller shards.

        """
        if self.current_shard_n == self.n_shards:
            return False  # There's no next shard.
        return self.offsets[self.current_shard_n + 1] <= offset and offset < self.offsets[self.current_shard_n + 2]

    def resize_shards(self, shardsize):
        """
        Re-process the dataset to new shard size. This may take pretty long.
        Also, note that you need some space on disk for this one (we're
        assuming there is enough disk space for double the size of the dataset
        and that there is enough memory for old + new shardsize).

        :type shardsize: int
        :param shardsize: The new shard size.

        """
        # Determine how many new shards there will be
        n_new_shards = int(math.floor(self.n_docs / float(shardsize)))
        if self.n_docs % shardsize != 0:
            n_new_shards += 1

        new_shard_names = []
        new_offsets = [0]

        for new_shard_idx in range(n_new_shards):
            new_start = shardsize * new_shard_idx
            new_stop = new_start + shardsize

            # Last shard?
            if new_stop > self.n_docs:
                # Sanity check
                assert new_shard_idx == n_new_shards - 1, \
                    'Shard no. %r that ends at %r over last document (%r) is not the last projected shard (%r)' % (
                        new_shard_idx, new_stop, self.n_docs, n_new_shards)
                new_stop = self.n_docs

            new_shard = self[new_start:new_stop]
            new_shard_name = self._resized_shard_name(new_shard_idx)
            new_shard_names.append(new_shard_name)

            try:
                self.save_shard(new_shard, new_shard_idx, new_shard_name)
            except Exception:
                # Clean up on unsuccessful resize.
                for new_shard_name in new_shard_names:
                    os.remove(new_shard_name)
                raise

            new_offsets.append(new_stop)

        # Move old shard files out, new ones in. Complicated due to possibility
        # of exceptions.
        old_shard_names = [self._shard_name(n) for n in range(self.n_shards)]
        try:
            for old_shard_n, old_shard_name in enumerate(old_shard_names):
                os.remove(old_shard_name)
        except Exception as e:
            logger.exception(
                'Error during old shard no. %d removal: %s.\nAttempting to at least move new shards in.',
                old_shard_n, str(e),
            )
        finally:
            # If something happens with cleaning up - try to at least get the
            # new guys in.
            try:
                for shard_n, new_shard_name in enumerate(new_shard_names):
                    os.rename(new_shard_name, self._shard_name(shard_n))
            # If something happens when we're in this stage, we're screwed.
            except Exception as e:
                logger.exception(e)
                raise RuntimeError('Resizing completely failed. Sorry, dataset is probably ruined...')
            finally:
                # Sets the new shard stats.
                self.n_shards = n_new_shards
                self.offsets = new_offsets
                self.shardsize = shardsize
                self.reset()

    def _shard_name(self, n):
        """Generate the name for the n-th shard."""
        return self.output_prefix + '.' + str(n)

    def _resized_shard_name(self, n):
        """
        Generate the name for the n-th new shard temporary file when
        resizing dataset. The file will then be re-named to standard shard name.
        """
        return self.output_prefix + '.resize-temp.' + str(n)

    def _guess_n_features(self, corpus):
        """Attempt to guess number of features in `corpus`."""
        n_features = None
        if hasattr(corpus, 'dim'):
            # print 'Guessing from \'dim\' attribute.'
            n_features = corpus.dim
        elif hasattr(corpus, 'dictionary'):
            # print 'GUessing from dictionary.'
            n_features = len(corpus.dictionary)
        elif hasattr(corpus, 'n_out'):
            # print 'Guessing from \'n_out\' attribute.'
            n_features = corpus.n_out
        elif hasattr(corpus, 'num_terms'):
            # print 'Guessing from \'num_terms\' attribute.'
            n_features = corpus.num_terms
        elif isinstance(corpus, TransformedCorpus):
            # TransformedCorpus: first check if the transformer object
            # defines some output dimension; if it doesn't, relegate guessing
            # to the corpus that is being transformed. This may easily fail!
            try:
                return self._guess_n_features(corpus.obj)
            except TypeError:
                return self._guess_n_features(corpus.corpus)
        else:
            if not self.dim:
                raise TypeError(
                    "Couldn't find number of features, refusing to guess. Dimension: %s, corpus: %s)" % (
                        self.dim, type(corpus),
                    )
                )
            logger.warning("Couldn't find number of features, trusting supplied dimension (%d)", self.dim)
            n_features = self.dim

        if self.dim and n_features != self.dim:
            logger.warning(
                "Discovered inconsistent dataset dim (%d) and feature count from corpus (%d). "
                "Coercing to dimension given by argument.",
                self.dim, n_features,
            )

        return n_features

    def __len__(self):
        return self.n_docs

    def _ensure_shard(self, offset):
        # No shard loaded
        if self.current_shard is None:
            shard_n = self.shard_by_offset(offset)
            self.load_shard(shard_n)
        # Find appropriate shard, if necessary
        elif not self.in_current(offset):
            if self.in_next(offset):
                self.load_shard(self.current_shard_n + 1)
            else:
                shard_n = self.shard_by_offset(offset)
                self.load_shard(shard_n)

    def get_by_offset(self, offset):
        """As opposed to getitem, this one only accepts ints as offsets."""
        self._ensure_shard(offset)
        result = self.current_shard[offset - self.current_offset]
        return result

    def __getitem__(self, offset):
        """
        Retrieve the given row of the dataset. Supports slice notation.

        """
        if isinstance(offset, list):

            # Handle all serialization & retrieval options.
            if self.sparse_serialization:
                l_result = sparse.vstack([self.get_by_offset(i)
                                          for i in offset])
                if self.gensim:
                    l_result = self._getitem_sparse2gensim(l_result)
                elif not self.sparse_retrieval:
                    l_result = numpy.array(l_result.todense())
            else:
                l_result = numpy.array([self.get_by_offset(i) for i in offset])
                if self.gensim:
                    l_result = self._getitem_dense2gensim(l_result)
                elif self.sparse_retrieval:
                    l_result = sparse.csr_matrix(l_result)

            return l_result

        elif isinstance(offset, slice):
            start = offset.start
            stop = offset.stop
            if stop > self.n_docs:
                raise IndexError('Requested slice offset %s out of range (%s docs)' % (stop, self.n_docs))

            # - get range of shards over which to iterate
            first_shard = self.shard_by_offset(start)

            last_shard = self.n_shards - 1
            if not stop == self.n_docs:
                last_shard = self.shard_by_offset(stop)
                # This fails on one-past
                # slice indexing; that's why there's a code branch here.

            self.load_shard(first_shard)

            # The easy case: both in one shard.
            if first_shard == last_shard:
                s_result = self.current_shard[start - self.current_offset: stop - self.current_offset]
                # Handle different sparsity settings:
                s_result = self._getitem_format(s_result)

                return s_result

            # The hard case: the slice is distributed across multiple shards
            # - initialize numpy.zeros()
            s_result = numpy.zeros((stop - start, self.dim), dtype=self.current_shard.dtype)
            if self.sparse_serialization:
                s_result = sparse.csr_matrix((0, self.dim), dtype=self.current_shard.dtype)

            # - gradually build it up. We will be using three set of start:stop
            #   indexes:
            #    - into the dataset (these are the indexes the caller works with)
            #    - into the current shard
            #    - into the result

            # Indexes into current result rows. These are always smaller than
            # the dataset indexes by `start` (as we move over the shards,
            # we're moving by the same number of rows through the result).
            result_start = 0
            result_stop = self.offsets[self.current_shard_n + 1] - start

            # Indexes into current shard. These are trickiest:
            #  - if in starting shard, these are from (start - current_offset)
            #    to self.shardsize
            #  - if in intermediate shard, these are from 0 to self.shardsize
            #  - if in ending shard, these are from 0
            #    to (stop - current_offset)
            shard_start = start - self.current_offset
            shard_stop = self.offsets[self.current_shard_n + 1] - self.current_offset

            # s_result[result_start:result_stop] = self.current_shard[
            #                                         shard_start:shard_stop]
            s_result = self.__add_to_slice(s_result, result_start, result_stop, shard_start, shard_stop)

            # First and last get special treatment, these are in between
            for shard_n in range(first_shard + 1, last_shard):
                self.load_shard(shard_n)

                result_start = result_stop
                result_stop += self.shardsize
                shard_start = 0
                shard_stop = self.shardsize

                s_result = self.__add_to_slice(s_result, result_start, result_stop, shard_start, shard_stop)

            # Last shard
            self.load_shard(last_shard)
            result_start = result_stop
            result_stop += stop - self.current_offset
            shard_start = 0
            shard_stop = stop - self.current_offset

            s_result = self.__add_to_slice(s_result, result_start, result_stop, shard_start, shard_stop)
            s_result = self._getitem_format(s_result)

            return s_result

        else:
            s_result = self.get_by_offset(offset)
            s_result = self._getitem_format(s_result)

            return s_result

    def __add_to_slice(self, s_result, result_start, result_stop, start, stop):
        """
        Add rows of the current shard from `start` to `stop`
        into rows `result_start` to `result_stop` of `s_result`.

        Operation is based on the ``self.sparse_serialize`` setting. If the shard
        contents are dense, then s_result is assumed to be an ndarray that
        already supports row indices `result_start:result_stop`. If the shard
        contents are sparse, assumes that s_result has `result_start` rows
        and we should add them up to `result_stop`.

        Return the resulting ``s_result``.

        """
        if (result_stop - result_start) != (stop - start):
            raise ValueError(
<<<<<<< HEAD
                'Result start/stop range different than stop/start range ({0} - {1} vs. {2} - {3})'
                .format(result_start, result_stop, start, stop)
=======
                'Result start/stop range different than stop/start range (%s - %s vs. %s - %s)' % (
                    result_start, result_stop, start, stop,
                )
>>>>>>> 45fd5f67
            )

        # Dense data: just copy using numpy's slice notation
        if not self.sparse_serialization:
            s_result[result_start:result_stop] = self.current_shard[start:stop]

            return s_result

        # A bit more difficult, we're using a different structure to build the
        # result.
        if s_result.shape != (result_start, self.dim):
            raise ValueError(
                'Assuption about sparse s_result shape invalid: %s expected rows, %s real rows.' % (
                    result_start, s_result.shape[0],
                )
            )

        tmp_matrix = self.current_shard[start:stop]
        s_result = sparse.vstack([s_result, tmp_matrix])
        return s_result

    def _getitem_format(self, s_result):
        if self.sparse_serialization:
            if self.gensim:
                s_result = self._getitem_sparse2gensim(s_result)
            elif not self.sparse_retrieval:
                s_result = numpy.array(s_result.todense())
        else:
            if self.gensim:
                s_result = self._getitem_dense2gensim(s_result)
            elif self.sparse_retrieval:
                s_result = sparse.csr_matrix(s_result)
        return s_result

    def _getitem_sparse2gensim(self, result):
        """
        Change given sparse result matrix to gensim sparse vectors.

        Uses the internals of the sparse matrix to make this fast.

        """
        def row_sparse2gensim(row_idx, csr_matrix):
            indices = csr_matrix.indices[csr_matrix.indptr[row_idx]:csr_matrix.indptr[row_idx + 1]]
            g_row = [(col_idx, csr_matrix[row_idx, col_idx]) for col_idx in indices]
            return g_row

        output = (row_sparse2gensim(i, result) for i in range(result.shape[0]))

        return output

    def _getitem_dense2gensim(self, result):
        """Change given dense result matrix to gensim sparse vectors."""
        if len(result.shape) == 1:
            output = gensim.matutils.full2sparse(result)
        else:
            output = (gensim.matutils.full2sparse(result[i])
                      for i in range(result.shape[0]))
        return output

    # Overriding the IndexedCorpus and other corpus superclass methods
    def __iter__(self):
        """
        Yield dataset items one by one (generator).

        """
        for i in range(len(self)):
            yield self[i]

    def save(self, *args, **kwargs):
        """
        Save itself (the wrapper) in clean state (after calling `reset()`)
        to the output_prefix file. If you wish to save to a different file,
        use the `fname` argument as the first positional arg.

        """
        # Can we save to a different file than output_prefix? Well, why not?
        if len(args) == 0:
            args = (self.output_prefix,)

        attrs_to_ignore = ['current_shard', 'current_shard_n', 'current_offset']
        if 'ignore' in kwargs:
            attrs_to_ignore.extend(kwargs['ignore'])
        kwargs['ignore'] = frozenset(attrs_to_ignore)
        super(ShardedCorpus, self).save(*args, **kwargs)

    @classmethod
    def load(cls, fname, mmap=None):
        """
        Load itself in clean state. `mmap` has no effect here.
        """
        return super(ShardedCorpus, cls).load(fname, mmap)

    @staticmethod
    def save_corpus(fname, corpus, id2word=None, progress_cnt=1000, metadata=False, **kwargs):
        """
        Implement a serialization interface. Do not call directly;
        use the `serialize` method instead.

        Note that you might need some ShardedCorpus init parameters, most
        likely the dimension (`dim`). Again, pass these as `kwargs` to the
        `serialize` method.

        All this thing does is initialize a ShardedCorpus from a corpus
        with the `output_prefix` argument set to the `fname` parameter
        of this method. The initialization of a ShardedCorpus takes care of
        serializing the data (in dense form) to shards.

        Ignore the parameters id2word, progress_cnt and metadata. They
        currently do nothing and are here only to provide a compatible
        method signature with superclass.

        """
        ShardedCorpus(fname, corpus, **kwargs)

    @classmethod
    def serialize(serializer, fname, corpus, id2word=None, index_fname=None, progress_cnt=None,
                  labels=None, metadata=False, **kwargs):
        """
        Iterate through the document stream `corpus`, saving the documents
        as a ShardedCorpus to `fname`.

        Use this method instead of calling `save_corpus` directly.
        You may need to supply some kwargs that are used upon dataset creation
        (namely: `dim`, unless the dataset can infer the dimension from the
        given corpus).

        Ignore the parameters id2word, index_fname, progress_cnt, labels
        and metadata. They currently do nothing and are here only to
        provide a compatible method signature with superclass.

        """
        serializer.save_corpus(
            fname, corpus, id2word=id2word, progress_cnt=progress_cnt, metadata=metadata, **kwargs,
        )<|MERGE_RESOLUTION|>--- conflicted
+++ resolved
@@ -682,14 +682,9 @@
         """
         if (result_stop - result_start) != (stop - start):
             raise ValueError(
-<<<<<<< HEAD
-                'Result start/stop range different than stop/start range ({0} - {1} vs. {2} - {3})'
-                .format(result_start, result_stop, start, stop)
-=======
                 'Result start/stop range different than stop/start range (%s - %s vs. %s - %s)' % (
                     result_start, result_stop, start, stop,
                 )
->>>>>>> 45fd5f67
             )
 
         # Dense data: just copy using numpy's slice notation
