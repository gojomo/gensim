#!/usr/bin/env cython
# cython: boundscheck=False
# cython: wraparound=False
# cython: cdivision=True
# cython: embedsignature=True
# coding: utf-8
#
# Copyright (C) 2013 Radim Rehurek <me@radimrehurek.com>
# Licensed under the GNU LGPL v2.1 - http://www.gnu.org/licenses/lgpl.html

"""Optimized cython functions for training :class:`~gensim.models.word2vec.Word2Vec` model."""

import cython
import numpy as np

cimport numpy as np

from libc.math cimport exp
from libc.math cimport log
from libc.string cimport memset

# scipy <= 0.15
try:
    from scipy.linalg.blas import fblas
except ImportError:
    # in scipy > 0.15, fblas function has been removed
    import scipy.linalg.blas as fblas

REAL = np.float32

DEF MAX_SENTENCE_LEN = 10000

cdef scopy_ptr scopy=<scopy_ptr>PyCObject_AsVoidPtr(fblas.scopy._cpointer)  # y = x
cdef saxpy_ptr saxpy=<saxpy_ptr>PyCObject_AsVoidPtr(fblas.saxpy._cpointer)  # y += alpha * x
cdef sdot_ptr sdot=<sdot_ptr>PyCObject_AsVoidPtr(fblas.sdot._cpointer)  # float = dot(x, y)
cdef dsdot_ptr dsdot=<dsdot_ptr>PyCObject_AsVoidPtr(fblas.sdot._cpointer)  # double = dot(x, y)
cdef snrm2_ptr snrm2=<snrm2_ptr>PyCObject_AsVoidPtr(fblas.snrm2._cpointer)  # sqrt(x^2)
cdef sscal_ptr sscal=<sscal_ptr>PyCObject_AsVoidPtr(fblas.sscal._cpointer) # x = alpha * x

DEF EXP_TABLE_SIZE = 1000
DEF MAX_EXP = 6

cdef REAL_t[EXP_TABLE_SIZE] EXP_TABLE
cdef REAL_t[EXP_TABLE_SIZE] LOG_TABLE

cdef int ONE = 1
cdef REAL_t ONEF = <REAL_t>1.0


# for when fblas.sdot returns a double
cdef REAL_t our_dot_double(const int *N, const float *X, const int *incX, const float *Y, const int *incY) nogil:
    return <REAL_t>dsdot(N, X, incX, Y, incY)

# for when fblas.sdot returns a float
cdef REAL_t our_dot_float(const int *N, const float *X, const int *incX, const float *Y, const int *incY) nogil:
    return <REAL_t>sdot(N, X, incX, Y, incY)

# for when no blas available
cdef REAL_t our_dot_noblas(const int *N, const float *X, const int *incX, const float *Y, const int *incY) nogil:
    # not a true full dot()-implementation: just enough for our cases
    cdef int i
    cdef REAL_t a
    a = <REAL_t>0.0
    for i from 0 <= i < N[0] by 1:
        a += X[i] * Y[i]
    return a

# for when no blas available
cdef void our_saxpy_noblas(const int *N, const float *alpha, const float *X, const int *incX, float *Y, const int *incY) nogil:
    cdef int i
    for i from 0 <= i < N[0] by 1:
        Y[i * (incY[0])] = (alpha[0]) * X[i * (incX[0])] + Y[i * (incY[0])]

cdef void w2v_fast_sentence_sg_hs(
    const np.uint32_t *word_point, const np.uint8_t *word_code, const int codelen,
    REAL_t *syn0, REAL_t *syn1, const int size,
    const np.uint32_t word2_index, const REAL_t alpha, REAL_t *work, REAL_t *words_lockf,
    const np.uint32_t lockf_len, const int _compute_loss, REAL_t *_running_training_loss_param) nogil:
    """Train on a single effective word from the current batch, using the Skip-Gram model.

    In this model we are using a given word to predict a context word (a word that is
    close to the one we are using as training). Hierarchical softmax is used to speed-up
    training.

    Parameters
    ----------
    word_point
        Vector representation of the current word.
    word_code
        ASCII (char == uint8) representation of the current word.
    codelen
        Number of characters (length) in the current word.
    syn0
        Embeddings for the words in the vocabulary (`model.wv.vectors`)
    syn1
        Weights of the hidden layer in the model's trainable neural network.
    size
        Length of the embeddings.
    word2_index
        Index of the context word in the vocabulary.
    alpha
        Learning rate.
    work
        Private working memory for each worker.
    words_lockf
        Lock factors for each word. A value of 0 will block training.
    _compute_loss
        Whether or not the loss should be computed at this step.
    _running_training_loss_param
        Running loss, used to debug or inspect how training progresses.

    """

    cdef long long a, b
    cdef long long row1 = word2_index * size, row2, sgn
    cdef REAL_t f, g, f_dot, lprob

    memset(work, 0, size * cython.sizeof(REAL_t))
    for b in range(codelen):
        row2 = word_point[b] * size
        f_dot = our_dot(&size, &syn0[row1], &ONE, &syn1[row2], &ONE)
        if f_dot <= -MAX_EXP or f_dot >= MAX_EXP:
            continue
        f = EXP_TABLE[<int>((f_dot + MAX_EXP) * (EXP_TABLE_SIZE / MAX_EXP / 2))]
        g = (1 - word_code[b] - f) * alpha

        if _compute_loss == 1:
            sgn = (-1)**word_code[b]  # ch function: 0-> 1, 1 -> -1
            lprob = -1*sgn*f_dot
            if lprob <= -MAX_EXP or lprob >= MAX_EXP:
                continue
            lprob = LOG_TABLE[<int>((lprob + MAX_EXP) * (EXP_TABLE_SIZE / MAX_EXP / 2))]
            _running_training_loss_param[0] = _running_training_loss_param[0] - lprob

        our_saxpy(&size, &g, &syn1[row2], &ONE, work, &ONE)
        our_saxpy(&size, &g, &syn0[row1], &ONE, &syn1[row2], &ONE)

    our_saxpy(&size, &words_lockf[word2_index % lockf_len], work, &ONE, &syn0[row1], &ONE)


# to support random draws from negative-sampling cum_table
cdef inline unsigned long long bisect_left(np.uint32_t *a, unsigned long long x, unsigned long long lo, unsigned long long hi) nogil:
    cdef unsigned long long mid
    while hi > lo:
        mid = (lo + hi) >> 1
        if a[mid] >= x:
            hi = mid
        else:
            lo = mid + 1
    return lo

# this quick & dirty RNG apparently matches Java's (non-Secure)Random
# note this function side-effects next_random to set up the next number
cdef inline unsigned long long random_int32(unsigned long long *next_random) nogil:
    cdef unsigned long long this_random = next_random[0] >> 16
    next_random[0] = (next_random[0] * <unsigned long long>25214903917ULL + 11) & 281474976710655ULL
    return this_random

cdef unsigned long long w2v_fast_sentence_sg_neg(
    const int negative, np.uint32_t *cum_table, unsigned long long cum_table_len,
    REAL_t *syn0, REAL_t *syn1neg, const int size, const np.uint32_t word_index,
    const np.uint32_t word2_index, const REAL_t alpha, REAL_t *work,
    unsigned long long next_random, REAL_t *words_lockf,
    const np.uint32_t lockf_len, const int _compute_loss, REAL_t *_running_training_loss_param) nogil:
    """Train on a single effective word from the current batch, using the Skip-Gram model.

    In this model we are using a given word to predict a context word (a word that is
    close to the one we are using as training). Negative sampling is used to speed-up
    training.

    Parameters
    ----------
    negative
        Number of negative words to be sampled.
    cum_table
        Cumulative-distribution table using stored vocabulary word counts for
        drawing random words (with a negative label).
    cum_table_len
        Length of the `cum_table`
    syn0
        Embeddings for the words in the vocabulary (`model.wv.vectors`)
    syn1neg
        Weights of the hidden layer in the model's trainable neural network.
    size
        Length of the embeddings.
    word_index
        Index of the current training word in the vocabulary.
    word2_index
        Index of the context word in the vocabulary.
    alpha
        Learning rate.
    work
        Private working memory for each worker.
    next_random
        Seed to produce the index for the next word to be randomly sampled.
    words_lockf
        Lock factors for each word. A value of 0 will block training.
    _compute_loss
        Whether or not the loss should be computed at this step.
    _running_training_loss_param
        Running loss, used to debug or inspect how training progresses.

    Returns
    -------
    Seed to draw the training word for the next iteration of the same routine.

    """
    cdef long long a
    cdef long long row1 = word2_index * size, row2
    cdef unsigned long long modulo = 281474976710655ULL
    cdef REAL_t f, g, label, f_dot, log_e_f_dot
    cdef np.uint32_t target_index
    cdef int d

    memset(work, 0, size * cython.sizeof(REAL_t))

    for d in range(negative+1):
        if d == 0:
            target_index = word_index
            label = ONEF
        else:
            target_index = bisect_left(cum_table, (next_random >> 16) % cum_table[cum_table_len-1], 0, cum_table_len)
            next_random = (next_random * <unsigned long long>25214903917ULL + 11) & modulo
            if target_index == word_index:
                continue
            label = <REAL_t>0.0

        row2 = target_index * size
        f_dot = our_dot(&size, &syn0[row1], &ONE, &syn1neg[row2], &ONE)
        if f_dot <= -MAX_EXP or f_dot >= MAX_EXP:
            continue
        f = EXP_TABLE[<int>((f_dot + MAX_EXP) * (EXP_TABLE_SIZE / MAX_EXP / 2))]
        g = (label - f) * alpha

        if _compute_loss == 1:
            f_dot = (f_dot if d == 0  else -f_dot)
            if f_dot <= -MAX_EXP or f_dot >= MAX_EXP:
                continue
            log_e_f_dot = LOG_TABLE[<int>((f_dot + MAX_EXP) * (EXP_TABLE_SIZE / MAX_EXP / 2))]
            _running_training_loss_param[0] = _running_training_loss_param[0] - log_e_f_dot

        our_saxpy(&size, &g, &syn1neg[row2], &ONE, work, &ONE)
        our_saxpy(&size, &g, &syn0[row1], &ONE, &syn1neg[row2], &ONE)

    our_saxpy(&size, &words_lockf[word2_index % lockf_len], work, &ONE, &syn0[row1], &ONE)

    return next_random


cdef void w2v_fast_sentence_cbow_hs(
    const np.uint32_t *word_point, const np.uint8_t *word_code, int codelens[MAX_SENTENCE_LEN],
    REAL_t *neu1, REAL_t *syn0, REAL_t *syn1, const int size,
    const np.uint32_t indexes[MAX_SENTENCE_LEN], const REAL_t alpha, REAL_t *work,
    int i, int j, int k, int cbow_mean, REAL_t *words_lockf, const np.uint32_t lockf_len,
    const int _compute_loss, REAL_t *_running_training_loss_param) nogil:
    """Train on a single effective word from the current batch, using the CBOW method.

    Using this method we train the trainable neural network by attempting to predict a
    given word by its context (words surrounding the one we are trying to predict).
    Hierarchical softmax method is used to speed-up training.

    Parameters
    ----------
    word_point
        Vector representation of the current word.
    word_code
        ASCII (char == uint8) representation of the current word.
    codelens
        Number of characters (length) for all words in the context.
    neu1
        Private working memory for every worker.
    syn0
        Embeddings for the words in the vocabulary (`model.wv.vectors`)
    syn1
        Weights of the hidden layer in the model's trainable neural network.
    size
        Length of the embeddings.
    word2_index
        Index of the context word in the vocabulary.
    alpha
        Learning rate.
    work
        Private working memory for each worker.
    i
        Index of the word to be predicted from the context.
    j
        Index of the word at the beginning of the context window.
    k
        Index of the word at the end of the context window.
    cbow_mean
        If 0, use the sum of the context word vectors as the prediction. If 1, use the mean.
    words_lockf
        Lock factors for each word. A value of 0 will block training.
    _compute_loss
        Whether or not the loss should be computed at this step.
    _running_training_loss_param
        Running loss, used to debug or inspect how training progresses.

    """
    cdef long long a, b
    cdef long long row2, sgn
    cdef REAL_t f, g, count, inv_count = 1.0, f_dot, lprob
    cdef int m

    memset(neu1, 0, size * cython.sizeof(REAL_t))
    count = <REAL_t>0.0
    for m in range(j, k):
        if m == i:
            continue
        else:
            count += ONEF
            our_saxpy(&size, &ONEF, &syn0[indexes[m] * size], &ONE, neu1, &ONE)
    if count > (<REAL_t>0.5):
        inv_count = ONEF/count
    if cbow_mean:
        sscal(&size, &inv_count, neu1, &ONE)  # (does this need BLAS-variants like saxpy?)

    memset(work, 0, size * cython.sizeof(REAL_t))
    for b in range(codelens[i]):
        row2 = word_point[b] * size
        f_dot = our_dot(&size, neu1, &ONE, &syn1[row2], &ONE)
        if f_dot <= -MAX_EXP or f_dot >= MAX_EXP:
            continue
        f = EXP_TABLE[<int>((f_dot + MAX_EXP) * (EXP_TABLE_SIZE / MAX_EXP / 2))]
        g = (1 - word_code[b] - f) * alpha

        if _compute_loss == 1:
            sgn = (-1)**word_code[b]  # ch function: 0-> 1, 1 -> -1
            lprob = -1*sgn*f_dot
            if lprob <= -MAX_EXP or lprob >= MAX_EXP:
                continue
            lprob = LOG_TABLE[<int>((lprob + MAX_EXP) * (EXP_TABLE_SIZE / MAX_EXP / 2))]
            _running_training_loss_param[0] = _running_training_loss_param[0] - lprob

        our_saxpy(&size, &g, &syn1[row2], &ONE, work, &ONE)
        our_saxpy(&size, &g, neu1, &ONE, &syn1[row2], &ONE)

    if not cbow_mean:  # divide error over summed window vectors
        sscal(&size, &inv_count, work, &ONE)  # (does this need BLAS-variants like saxpy?)

    for m in range(j, k):
        if m == i:
            continue
        else:
            our_saxpy(&size, &words_lockf[indexes[m] % lockf_len], work, &ONE, &syn0[indexes[m] * size], &ONE)


cdef unsigned long long w2v_fast_sentence_cbow_neg(
    const int negative, np.uint32_t *cum_table, unsigned long long cum_table_len, int codelens[MAX_SENTENCE_LEN],
    REAL_t *neu1,  REAL_t *syn0, REAL_t *syn1neg, const int size,
    const np.uint32_t indexes[MAX_SENTENCE_LEN], const REAL_t alpha, REAL_t *work,
    int i, int j, int k, int cbow_mean, unsigned long long next_random, REAL_t *words_lockf,
    const np.uint32_t lockf_len, const int _compute_loss, REAL_t *_running_training_loss_param) nogil:
    """Train on a single effective word from the current batch, using the CBOW method.

    Using this method we train the trainable neural network by attempting to predict a
    given word by its context (words surrounding the one we are trying to predict).
    Negative sampling is used to speed-up training.

    Parameters
    ----------
    negative
        Number of negative words to be sampled.
    cum_table
        Cumulative-distribution table using stored vocabulary word counts for
        drawing random words (with a negative label).
    cum_table_len
        Length of the `cum_table`
    codelens
        Number of characters (length) for all words in the context.
    neu1
        Private working memory for every worker.
    syn0
        Embeddings for the words in the vocabulary (`model.wv.vectors`)
    syn1neg
        Weights of the hidden layer in the model's trainable neural network.
    size
        Length of the embeddings.
    indexes
        Indexes of the context words in the vocabulary.
    alpha
        Learning rate.
    work
        Private working memory for each worker.
    i
        Index of the word to be predicted from the context.
    j
        Index of the word at the beginning of the context window.
    k
        Index of the word at the end of the context window.
    cbow_mean
        If 0, use the sum of the context word vectors as the prediction. If 1, use the mean.
    next_random
        Seed for the drawing the predicted word for the next iteration of the same routine.
    words_lockf
        Lock factors for each word. A value of 0 will block training.
    _compute_loss
        Whether or not the loss should be computed at this step.
    _running_training_loss_param
        Running loss, used to debug or inspect how training progresses.

    """
    cdef long long a
    cdef long long row2
    cdef unsigned long long modulo = 281474976710655ULL
    cdef REAL_t f, g, count, inv_count = 1.0, label, log_e_f_dot, f_dot
    cdef np.uint32_t target_index, word_index
    cdef int d, m

    word_index = indexes[i]

    memset(neu1, 0, size * cython.sizeof(REAL_t))
    count = <REAL_t>0.0
    for m in range(j, k):
        if m == i:
            continue
        else:
            count += ONEF
            our_saxpy(&size, &ONEF, &syn0[indexes[m] * size], &ONE, neu1, &ONE)
    if count > (<REAL_t>0.5):
        inv_count = ONEF/count
    if cbow_mean:
        sscal(&size, &inv_count, neu1, &ONE)  # (does this need BLAS-variants like saxpy?)

    memset(work, 0, size * cython.sizeof(REAL_t))

    for d in range(negative+1):
        if d == 0:
            target_index = word_index
            label = ONEF
        else:
            target_index = bisect_left(cum_table, (next_random >> 16) % cum_table[cum_table_len-1], 0, cum_table_len)
            next_random = (next_random * <unsigned long long>25214903917ULL + 11) & modulo
            if target_index == word_index:
                continue
            label = <REAL_t>0.0

        row2 = target_index * size
        f_dot = our_dot(&size, neu1, &ONE, &syn1neg[row2], &ONE)
        if f_dot <= -MAX_EXP or f_dot >= MAX_EXP:
            continue
        f = EXP_TABLE[<int>((f_dot + MAX_EXP) * (EXP_TABLE_SIZE / MAX_EXP / 2))]
        g = (label - f) * alpha

        if _compute_loss == 1:
            f_dot = (f_dot if d == 0  else -f_dot)
            if f_dot <= -MAX_EXP or f_dot >= MAX_EXP:
                continue
            log_e_f_dot = LOG_TABLE[<int>((f_dot + MAX_EXP) * (EXP_TABLE_SIZE / MAX_EXP / 2))]
            _running_training_loss_param[0] = _running_training_loss_param[0] - log_e_f_dot

        our_saxpy(&size, &g, &syn1neg[row2], &ONE, work, &ONE)
        our_saxpy(&size, &g, neu1, &ONE, &syn1neg[row2], &ONE)

    if not cbow_mean:  # divide error over summed window vectors
        sscal(&size, &inv_count, work, &ONE)  # (does this need BLAS-variants like saxpy?)

    for m in range(j,k):
        if m == i:
            continue
        else:
            our_saxpy(&size, &words_lockf[indexes[m] % lockf_len], work, &ONE, &syn0[indexes[m]*size], &ONE)

    return next_random


cdef init_w2v_config(Word2VecConfig *c, model, alpha, compute_loss, _work, _neu1=None):
    c[0].hs = model.hs
    c[0].negative = model.negative
    c[0].sample = (model.sample != 0)
    c[0].cbow_mean = model.cbow_mean
    c[0].window = model.window
    c[0].workers = model.workers

    c[0].compute_loss = (1 if compute_loss else 0)
    c[0].running_training_loss = model.running_training_loss

    c[0].syn0 = <REAL_t *>(np.PyArray_DATA(model.wv.vectors))
    c[0].words_lockf = <REAL_t *>(np.PyArray_DATA(model.wv.vectors_lockf))
    c[0].words_lockf_len = len(model.wv.vectors_lockf)
    c[0].alpha = alpha
    c[0].size = model.wv.vector_size

    if c[0].hs:
        c[0].syn1 = <REAL_t *>(np.PyArray_DATA(model.syn1))

    if c[0].negative:
        c[0].syn1neg = <REAL_t *>(np.PyArray_DATA(model.syn1neg))
        c[0].cum_table = <np.uint32_t *>(np.PyArray_DATA(model.cum_table))
        c[0].cum_table_len = len(model.cum_table)
    if c[0].negative or c[0].sample:
        c[0].next_random = (2**24) * model.random.randint(0, 2**24) + model.random.randint(0, 2**24)

    # convert Python structures to primitive types, so we can release the GIL
    c[0].work = <REAL_t *>np.PyArray_DATA(_work)

    if _neu1 is not None:
        c[0].neu1 = <REAL_t *>np.PyArray_DATA(_neu1)


def train_batch_sg(model, sentences, alpha, _work, compute_loss):
    """Update skip-gram model by training on a batch of sentences.

    Called internally from :meth:`~gensim.models.word2vec.Word2Vec.train`.

    Parameters
    ----------
    model : :class:`~gensim.models.word2Vec.Word2Vec`
        The Word2Vec model instance to train.
    sentences : iterable of list of str
        The corpus used to train the model.
    alpha : float
        The learning rate
    _work : np.ndarray
        Private working memory for each worker.
    compute_loss : bool
        Whether or not the training loss should be computed in this batch.

    Returns
    -------
    int
        Number of words in the vocabulary actually used for training (They already existed in the vocabulary
        and were not discarded by negative sampling).

    """
    cdef Word2VecConfig c
    cdef int i, j, k
    cdef int effective_words = 0, effective_sentences = 0
    cdef int sent_idx, idx_start, idx_end
    cdef np.uint32_t *vocab_sample_ints

    init_w2v_config(&c, model, alpha, compute_loss, _work)
    if c.sample:
        vocab_sample_ints = <np.uint32_t *>np.PyArray_DATA(model.wv.expandos['sample_int'])
    if c.hs:
        vocab_codes = model.wv.expandos['code']
        vocab_points = model.wv.expandos['point']

    # prepare C structures so we can go "full C" and release the Python GIL
    c.sentence_idx[0] = 0  # indices of the first sentence always start at 0
    for sent in sentences:
        if not sent:
            continue  # ignore empty sentences; leave effective_sentences unchanged
        for token in sent:
            if token not in model.wv.key_to_index:
                continue  # leaving `effective_words` unchanged = shortening the sentence = expanding the window
            word_index = model.wv.key_to_index[token]
            if c.sample and vocab_sample_ints[word_index] < random_int32(&c.next_random):
                continue
            c.indexes[effective_words] = word_index
            if c.hs:
                c.codelens[effective_words] = <int>len(vocab_codes[word_index])
                c.codes[effective_words] = <np.uint8_t *>np.PyArray_DATA(vocab_codes[word_index])
                c.points[effective_words] = <np.uint32_t *>np.PyArray_DATA(vocab_points[word_index])
            effective_words += 1
            if effective_words == MAX_SENTENCE_LEN:
                break  # TODO: log warning, tally overflow?

        # keep track of which words go into which sentence, so we don't train
        # across sentence boundaries.
        # indices of sentence number X are between <sentence_idx[X], sentence_idx[X])
        effective_sentences += 1
        c.sentence_idx[effective_sentences] = effective_words

        if effective_words == MAX_SENTENCE_LEN:
            break  # TODO: log warning, tally overflow?

    # precompute "reduced window" offsets in a single randint() call
    for i, item in enumerate(model.random.randint(0, c.window, effective_words)):
        c.reduced_windows[i] = item

    # release GIL & train on all sentences
    with nogil:
        for sent_idx in range(effective_sentences):
            idx_start = c.sentence_idx[sent_idx]
            idx_end = c.sentence_idx[sent_idx + 1]
            for i in range(idx_start, idx_end):
                j = i - c.window + c.reduced_windows[i]
                if j < idx_start:
                    j = idx_start
                k = i + c.window + 1 - c.reduced_windows[i]
                if k > idx_end:
                    k = idx_end
                for j in range(j, k):
                    if j == i:
                        continue
                    if c.hs:
                        w2v_fast_sentence_sg_hs(c.points[i], c.codes[i], c.codelens[i], c.syn0, c.syn1, c.size, c.indexes[j], c.alpha, c.work, c.words_lockf, c.words_lockf_len, c.compute_loss, &c.running_training_loss)
                    if c.negative:
                        c.next_random = w2v_fast_sentence_sg_neg(c.negative, c.cum_table, c.cum_table_len, c.syn0, c.syn1neg, c.size, c.indexes[i], c.indexes[j], c.alpha, c.work, c.next_random, c.words_lockf, c.words_lockf_len, c.compute_loss, &c.running_training_loss)

    model.running_training_loss = c.running_training_loss
    return effective_words


def train_batch_cbow(model, sentences, alpha, _work, _neu1, compute_loss):
    """Update CBOW model by training on a batch of sentences.

    Called internally from :meth:`~gensim.models.word2vec.Word2Vec.train`.

    Parameters
    ----------
    model : :class:`~gensim.models.word2vec.Word2Vec`
        The Word2Vec model instance to train.
    sentences : iterable of list of str
        The corpus used to train the model.
    alpha : float
        The learning rate.
    _work : np.ndarray
        Private working memory for each worker.
    _neu1 : np.ndarray
        Private working memory for each worker.
    compute_loss : bool
        Whether or not the training loss should be computed in this batch.

    Returns
    -------
    int
        Number of words in the vocabulary actually used for training (They already existed in the vocabulary
        and were not discarded by negative sampling).
    """
    cdef Word2VecConfig c
    cdef int i, j, k
    cdef int effective_words = 0, effective_sentences = 0
    cdef int sent_idx, idx_start, idx_end
    cdef np.uint32_t *vocab_sample_ints

    init_w2v_config(&c, model, alpha, compute_loss, _work, _neu1)
    if c.sample:
        vocab_sample_ints = <np.uint32_t *>np.PyArray_DATA(model.wv.expandos['sample_int'])
    if c.hs:
        vocab_codes = model.wv.expandos['code']
        vocab_points = model.wv.expandos['point']

    # prepare C structures so we can go "full C" and release the Python GIL
    c.sentence_idx[0] = 0  # indices of the first sentence always start at 0
    for sent in sentences:
        if not sent:
            continue  # ignore empty sentences; leave effective_sentences unchanged
        for token in sent:
            if token not in model.wv.key_to_index:
                continue  # leaving `effective_words` unchanged = shortening the sentence = expanding the window
            word_index = model.wv.key_to_index[token]
            if c.sample and vocab_sample_ints[word_index] < random_int32(&c.next_random):
                continue
            c.indexes[effective_words] = word_index
            if c.hs:
                c.codelens[effective_words] = <int>len(vocab_codes[word_index])
                c.codes[effective_words] = <np.uint8_t *>np.PyArray_DATA(vocab_codes[word_index])
                c.points[effective_words] = <np.uint32_t *>np.PyArray_DATA(vocab_points[word_index])
            effective_words += 1
            if effective_words == MAX_SENTENCE_LEN:
                break  # TODO: log warning, tally overflow?

        # keep track of which words go into which sentence, so we don't train
        # across sentence boundaries.
        # indices of sentence number X are between <sentence_idx[X], sentence_idx[X])
        effective_sentences += 1
        c.sentence_idx[effective_sentences] = effective_words

        if effective_words == MAX_SENTENCE_LEN:
            break  # TODO: log warning, tally overflow?

    # precompute "reduced window" offsets in a single randint() call
    for i, item in enumerate(model.random.randint(0, c.window, effective_words)):
        c.reduced_windows[i] = item

    # release GIL & train on all sentences
    with nogil:
        for sent_idx in range(effective_sentences):
            idx_start = c.sentence_idx[sent_idx]
            idx_end = c.sentence_idx[sent_idx + 1]
            for i in range(idx_start, idx_end):
                j = i - c.window + c.reduced_windows[i]
                if j < idx_start:
                    j = idx_start
                k = i + c.window + 1 - c.reduced_windows[i]
                if k > idx_end:
                    k = idx_end
                if c.hs:
                    w2v_fast_sentence_cbow_hs(c.points[i], c.codes[i], c.codelens, c.neu1, c.syn0, c.syn1, c.size, c.indexes, c.alpha, c.work, i, j, k, c.cbow_mean, c.words_lockf, c.words_lockf_len, c.compute_loss, &c.running_training_loss)
                if c.negative:
                    c.next_random = w2v_fast_sentence_cbow_neg(c.negative, c.cum_table, c.cum_table_len, c.codelens, c.neu1, c.syn0, c.syn1neg, c.size, c.indexes, c.alpha, c.work, i, j, k, c.cbow_mean, c.next_random, c.words_lockf, c.words_lockf_len, c.compute_loss, &c.running_training_loss)

    model.running_training_loss = c.running_training_loss
    return effective_words


def score_sentence_sg(model, sentence, _work):
    """Obtain likelihood score for a single sentence in a fitted skip-gram representation.

    Notes
    -----
    This scoring function is only implemented for hierarchical softmax (`model.hs == 1`).
    The model should have been trained using the skip-gram model (`model.sg` == 1`).

    Parameters
    ----------
    model : :class:`~gensim.models.word2vec.Word2Vec`
        The trained model. It **MUST** have been trained using hierarchical softmax and the skip-gram algorithm.
    sentence : list of str
        The words comprising the sentence to be scored.
    _work : np.ndarray
        Private working memory for each worker.

    Returns
    -------
    float
        The probability assigned to this sentence by the Skip-Gram model.

    """
    cdef Word2VecConfig c
    c.syn0 = <REAL_t *>(np.PyArray_DATA(model.wv.vectors))
    c.size = model.wv.vector_size

    c.window = model.window

    cdef int i, j, k
    cdef long result = 0
    cdef int sentence_len

    c.syn1 = <REAL_t *>(np.PyArray_DATA(model.syn1))

    # convert Python structures to primitive types, so we can release the GIL
    c.work = <REAL_t *>np.PyArray_DATA(_work)

    vocab_codes = model.wv.expandos['code']
    vocab_points = model.wv.expandos['point']
    i = 0
    for token in sentence:
        word_index = model.wv.key_to_index[token] if token in model.wv.key_to_index else None
        if word_index is None:
<<<<<<< HEAD
            continue  # for score, should this be a default negative value?
=======
            # For score, should this be a default negative value?
            #
            # See comment by @gojomo at https://github.com/RaRe-Technologies/gensim/pull/2698/files#r445827846 :
            #
            # These 'score' functions are a long-ago contribution from @mataddy whose
            # current function/utility is unclear.
            # I've continued to apply mechanical updates to match other changes, and the code
            # still compiles & passes the one (trivial, form-but-not-function) unit test. But it's an
            # idiosyncratic technique, and only works for the non-default hs mode. Here, in lieu of the
            # previous cryptic # should drop the comment, I've asked if for the purposes of this
            # particular kind of 'scoring' (really, loss-tallying indicating how divergent this new
            # text is from what the model learned during training), shouldn't completely missing
            # words imply something very negative, as opposed to nothing-at-all? But probably, this
            # functionality should be dropped. (And ultimately, a talented cleanup of the largely-broken
            # loss-tallying functions might provide a cleaner window into this same measure of how
            # well a text contrasts with model expectations - such as a way to report loss from a
            # single invocation of one fo the inner train methods, without changing the model.)
            continue
>>>>>>> 45fd5f67
        c.indexes[i] = word_index
        c.codelens[i] = <int>len(vocab_codes[word_index])
        c.codes[i] = <np.uint8_t *>np.PyArray_DATA(vocab_codes[word_index])
        c.points[i] = <np.uint32_t *>np.PyArray_DATA(vocab_points[word_index])
        result += 1
        i += 1
        if i == MAX_SENTENCE_LEN:
            break  # TODO: log warning, tally overflow?
    sentence_len = i

    # release GIL & train on the sentence
    c.work[0] = 0.0

    with nogil:
        for i in range(sentence_len):
            if c.codelens[i] == 0:
                continue
            j = i - c.window
            if j < 0:
                j = 0
            k = i + c.window + 1
            if k > sentence_len:
                k = sentence_len
            for j in range(j, k):
                if j == i or c.codelens[j] == 0:
                    continue
                score_pair_sg_hs(c.points[i], c.codes[i], c.codelens[i], c.syn0, c.syn1, c.size, c.indexes[j], c.work)

    return c.work[0]

cdef void score_pair_sg_hs(
    const np.uint32_t *word_point, const np.uint8_t *word_code, const int codelen,
    REAL_t *syn0, REAL_t *syn1, const int size,
    const np.uint32_t word2_index, REAL_t *work) nogil:

    cdef long long b
    cdef long long row1 = word2_index * size, row2, sgn
    cdef REAL_t f

    for b in range(codelen):
        row2 = word_point[b] * size
        f = our_dot(&size, &syn0[row1], &ONE, &syn1[row2], &ONE)
        sgn = (-1)**word_code[b] # ch function: 0-> 1, 1 -> -1
        f *= sgn
        if f <= -MAX_EXP or f >= MAX_EXP:
            continue
        f = LOG_TABLE[<int>((f + MAX_EXP) * (EXP_TABLE_SIZE / MAX_EXP / 2))]
        work[0] += f

def score_sentence_cbow(model, sentence, _work, _neu1):
    """Obtain likelihood score for a single sentence in a fitted CBOW representation.

    Notes
    -----
    This scoring function is only implemented for hierarchical softmax (`model.hs == 1`).
    The model should have been trained using the skip-gram model (`model.cbow` == 1`).

    Parameters
    ----------
    model : :class:`~gensim.models.word2vec.Word2Vec`
        The trained model. It **MUST** have been trained using hierarchical softmax and the CBOW algorithm.
    sentence : list of str
        The words comprising the sentence to be scored.
    _work : np.ndarray
        Private working memory for each worker.
    _neu1 : np.ndarray
        Private working memory for each worker.

    Returns
    -------
    float
        The probability assigned to this sentence by the Skip-Gram model.

    """
    cdef Word2VecConfig c

    c.cbow_mean = model.cbow_mean
    c.syn0 = <REAL_t *>(np.PyArray_DATA(model.wv.vectors))
    c.size = model.wv.vector_size
    c.window = model.window

    cdef int i, j, k
    cdef long result = 0

    c.syn1 = <REAL_t *>(np.PyArray_DATA(model.syn1))

    # convert Python structures to primitive types, so we can release the GIL
    c.work = <REAL_t *>np.PyArray_DATA(_work)
    c.neu1 = <REAL_t *>np.PyArray_DATA(_neu1)

    vocab_codes = model.wv.expandos['code']
    vocab_points = model.wv.expandos['point']
    i = 0
    for token in sentence:
        word_index = model.wv.key_to_index[token] if token in model.wv.key_to_index else None
        if word_index is None:
            continue  # for score, should this be a default negative value?
        c.indexes[i] = word_index
        c.codelens[i] = <int>len(vocab_codes[word_index])
        c.codes[i] = <np.uint8_t *>np.PyArray_DATA(vocab_codes[word_index])
        c.points[i] = <np.uint32_t *>np.PyArray_DATA(vocab_points[word_index])
        result += 1
        i += 1
        if i == MAX_SENTENCE_LEN:
            break  # TODO: log warning, tally overflow?
    sentence_len = i

    # release GIL & train on the sentence
    c.work[0] = 0.0
    with nogil:
        for i in range(sentence_len):
            if c.codelens[i] == 0:
                continue
            j = i - c.window
            if j < 0:
                j = 0
            k = i + c.window + 1
            if k > sentence_len:
                k = sentence_len
            score_pair_cbow_hs(c.points[i], c.codes[i], c.codelens, c.neu1, c.syn0, c.syn1, c.size, c.indexes, c.work, i, j, k, c.cbow_mean)

    return c.work[0]

cdef void score_pair_cbow_hs(
    const np.uint32_t *word_point, const np.uint8_t *word_code, int codelens[MAX_SENTENCE_LEN],
    REAL_t *neu1, REAL_t *syn0, REAL_t *syn1, const int size,
    const np.uint32_t indexes[MAX_SENTENCE_LEN], REAL_t *work,
    int i, int j, int k, int cbow_mean) nogil:

    cdef long long a, b
    cdef long long row2
    cdef REAL_t f, g, count, inv_count, sgn
    cdef int m

    memset(neu1, 0, size * cython.sizeof(REAL_t))
    count = <REAL_t>0.0
    for m in range(j, k):
        if m == i or codelens[m] == 0:
            continue
        else:
            count += ONEF
            our_saxpy(&size, &ONEF, &syn0[indexes[m] * size], &ONE, neu1, &ONE)
    if count > (<REAL_t>0.5):
        inv_count = ONEF/count
    if cbow_mean:
        sscal(&size, &inv_count, neu1, &ONE)

    for b in range(codelens[i]):
        row2 = word_point[b] * size
        f = our_dot(&size, neu1, &ONE, &syn1[row2], &ONE)
        sgn = (-1)**word_code[b] # ch function: 0-> 1, 1 -> -1
        f *= sgn
        if f <= -MAX_EXP or f >= MAX_EXP:
            continue
        f = LOG_TABLE[<int>((f + MAX_EXP) * (EXP_TABLE_SIZE / MAX_EXP / 2))]
        work[0] += f


def init():
    """Precompute function `sigmoid(x) = 1 / (1 + exp(-x))`, for x values discretized into table EXP_TABLE.
     Also calculate log(sigmoid(x)) into LOG_TABLE.

    Returns
    -------
    {0, 1, 2}
        Enumeration to signify underlying data type returned by the BLAS dot product calculation.
        0 signifies double, 1 signifies double, and 2 signifies that custom cython loops were used
        instead of BLAS.

    """
    global our_dot
    global our_saxpy

    cdef int i
    cdef float *x = [<float>10.0]
    cdef float *y = [<float>0.01]
    cdef float expected = <float>0.1
    cdef int size = 1
    cdef double d_res
    cdef float *p_res

    # build the sigmoid table
    for i in range(EXP_TABLE_SIZE):
        EXP_TABLE[i] = <REAL_t>exp((i / <REAL_t>EXP_TABLE_SIZE * 2 - 1) * MAX_EXP)
        EXP_TABLE[i] = <REAL_t>(EXP_TABLE[i] / (EXP_TABLE[i] + 1))
        LOG_TABLE[i] = <REAL_t>log( EXP_TABLE[i] )

    # check whether sdot returns double or float
    d_res = dsdot(&size, x, &ONE, y, &ONE)
    p_res = <float *>&d_res
    if abs(d_res - expected) < 0.0001:
        our_dot = our_dot_double
        our_saxpy = saxpy
        return 0  # double
    elif abs(p_res[0] - expected) < 0.0001:
        our_dot = our_dot_float
        our_saxpy = saxpy
        return 1  # float
    else:
        # neither => use cython loops, no BLAS
        # actually, the BLAS is so messed up we'll probably have segfaulted above and never even reach here
        our_dot = our_dot_noblas
        our_saxpy = our_saxpy_noblas
        return 2

FAST_VERSION = init()  # initialize the module
MAX_WORDS_IN_BATCH = MAX_SENTENCE_LEN<|MERGE_RESOLUTION|>--- conflicted
+++ resolved
@@ -730,9 +730,6 @@
     for token in sentence:
         word_index = model.wv.key_to_index[token] if token in model.wv.key_to_index else None
         if word_index is None:
-<<<<<<< HEAD
-            continue  # for score, should this be a default negative value?
-=======
             # For score, should this be a default negative value?
             #
             # See comment by @gojomo at https://github.com/RaRe-Technologies/gensim/pull/2698/files#r445827846 :
@@ -751,7 +748,6 @@
             # well a text contrasts with model expectations - such as a way to report loss from a
             # single invocation of one fo the inner train methods, without changing the model.)
             continue
->>>>>>> 45fd5f67
         c.indexes[i] = word_index
         c.codelens[i] = <int>len(vocab_codes[word_index])
         c.codes[i] = <np.uint8_t *>np.PyArray_DATA(vocab_codes[word_index])
