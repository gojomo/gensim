#!/usr/bin/env python
# -*- coding: utf-8 -*-
#
# Copyright (C) 2013 Radim Rehurek <me@radimrehurek.com>
# Licensed under the GNU LGPL v2.1 - http://www.gnu.org/licenses/lgpl.html


"""
Deep learning via word2vec's "skip-gram and CBOW models", using either
hierarchical softmax or negative sampling [1]_ [2]_.

The training algorithms were originally ported from the C package https://code.google.com/p/word2vec/
and extended with additional functionality.

For a blog tutorial on gensim word2vec, with an interactive web app trained on GoogleNews, visit http://radimrehurek.com/2014/02/word2vec-tutorial/

**Make sure you have a C compiler before installing gensim, to use optimized (compiled) word2vec training**
(70x speedup compared to plain NumPy implementation [3]_).

Initialize a model with e.g.::

>>> model = Word2Vec(sentences, size=100, window=5, min_count=5, workers=4)

Persist a model to disk with::

>>> model.save(fname)
>>> model = Word2Vec.load(fname)  # you can continue training with the loaded model!

The model can also be instantiated from an existing file on disk in the word2vec C format::

  >>> model = Word2Vec.load_word2vec_format('/tmp/vectors.txt', binary=False)  # C text format
  >>> model = Word2Vec.load_word2vec_format('/tmp/vectors.bin', binary=True)  # C binary format

You can perform various syntactic/semantic NLP word tasks with the model. Some of them
are already built-in::

  >>> model.most_similar(positive=['woman', 'king'], negative=['man'])
  [('queen', 0.50882536), ...]

  >>> model.doesnt_match("breakfast cereal dinner lunch".split())
  'cereal'

  >>> model.similarity('woman', 'man')
  0.73723527

  >>> model['computer']  # raw numpy vector of a word
  array([-0.00449447, -0.00310097,  0.02421786, ...], dtype=float32)

and so on.

If you're finished training a model (=no more updates, only querying), you can do

  >>> model.init_sims(replace=True)

to trim unneeded model memory = use (much) less RAM.

Note that there is a :mod:`gensim.models.phrases` module which lets you automatically
detect phrases longer than one word. Using phrases, you can learn a word2vec model
where "words" are actually multiword expressions, such as `new_york_times` or `financial_crisis`:

>>> bigram_transformer = gensim.models.Phrases(sentences)
>>> model = Word2Vec(bigram_transformed[sentences], size=100, ...)

.. [1] Tomas Mikolov, Kai Chen, Greg Corrado, and Jeffrey Dean. Efficient Estimation of Word Representations in Vector Space. In Proceedings of Workshop at ICLR, 2013.
.. [2] Tomas Mikolov, Ilya Sutskever, Kai Chen, Greg Corrado, and Jeffrey Dean. Distributed Representations of Words and Phrases and their Compositionality.
       In Proceedings of NIPS, 2013.
.. [3] Optimizing word2vec in gensim, http://radimrehurek.com/2013/09/word2vec-in-python-part-two-optimizing/
"""

import logging
import sys
import os
import heapq
import time
from copy import deepcopy
import threading
try:
    from queue import Queue
except ImportError:
    from Queue import Queue

from numpy import exp, log, dot, zeros, outer, random, dtype, float32 as REAL,\
    uint32, seterr, array, uint8, vstack, argsort, fromstring, sqrt, newaxis,\
    ndarray, empty, sum as np_sum, prod, ones, repeat as np_repeat

logger = logging.getLogger("gensim.models.word2vec")

from gensim import utils, matutils  # utility fnc for pickling, common scipy operations etc
from six import iteritems, itervalues, string_types
from six.moves import xrange
from types import GeneratorType

try:
    from gensim.models.word2vec_inner import train_sentence_sg, train_sentence_cbow, FAST_VERSION
except ImportError:
    # failed... fall back to plain numpy (20-80x slower training than the above)
    FAST_VERSION = -1

    def train_sentence_sg(model, sentence, alpha, work=None):
        """
        Update skip-gram model by training on a single sentence.

        The sentence is a list of Vocab objects (or None, where the corresponding
        word is not in the vocabulary. Called internally from `Word2Vec.train()`.

        This is the non-optimized, Python version. If you have cython installed, gensim
        will use the optimized version from word2vec_inner instead.

        """
        for pos, word in enumerate(sentence):
            if word is None:
                continue  # OOV word in the input sentence => skip
            reduced_window = model.random.randint(model.window)  # `b` in the original word2vec code

            # now go over all words from the (reduced) window, predicting each one in turn
            start = max(0, pos - model.window + reduced_window)
            for pos2, word2 in enumerate(sentence[start : pos + model.window + 1 - reduced_window], start):
                # don't train on OOV words and on the `word` itself
                if word2 and not (pos2 == pos):
                    train_sg_pair(model, word, word2.index, alpha)

        return len([word for word in sentence if word is not None])

    def train_sentence_cbow(model, sentence, alpha, work=None, neu1=None):
        """
        Update CBOW model by training on a single sentence.

        The sentence is a list of Vocab objects (or None, where the corresponding
        word is not in the vocabulary. Called internally from `Word2Vec.train()`.

        This is the non-optimized, Python version. If you have cython installed, gensim
        will use the optimized version from word2vec_inner instead.

        """
        for pos, word in enumerate(sentence):
            if word is None:
                continue  # OOV word in the input sentence => skip
            reduced_window = model.random.randint(model.window) # `b` in the original word2vec code
            start = max(0, pos - model.window + reduced_window)
            window_pos = enumerate(sentence[start : pos + model.window + 1 - reduced_window], start)
            word2_indices = [word2.index for pos2, word2 in window_pos if (word2 is not None and pos2 != pos)]
            l1 = np_sum(model.syn0[word2_indices], axis=0) # 1 x vector_size
            if word2_indices and model.cbow_mean:
                l1 /= len(word2_indices)
            train_cbow_pair(model, word, word2_indices, l1, alpha)

        return len([word for word in sentence if word is not None])


def train_sg_pair(model, predict_word, context_index, alpha, learn_vectors=True, learn_hidden=True,
                  context_vectors=None, context_locks=None):
    if context_vectors is None:
        context_vectors = model.syn0
    if context_locks is None:
        context_locks = model.syn0_lockf

    l1 = context_vectors[context_index]
    lock_factor = context_locks[context_index]

    neu1e = zeros(l1.shape)

    if model.hs:
        # work on the entire tree at once, to push as much work into numpy's C routines as possible (performance)
        l2a = deepcopy(model.syn1[predict_word.point])  # 2d matrix, codelen x layer1_size
        fa = 1.0 / (1.0 + exp(-dot(l1, l2a.T)))  # propagate hidden -> output
        ga = (1 - predict_word.code - fa) * alpha  # vector of error gradients multiplied by the learning rate
        if learn_hidden:
            model.syn1[predict_word.point] += outer(ga, l1)  # learn hidden -> output
        neu1e += dot(ga, l2a)  # save error

    if model.negative:
        # use this word (label = 1) + `negative` other random words not from this sentence (label = 0)
        word_indices = [predict_word.index]
        while len(word_indices) < model.negative + 1:
            w = model.cum_table.searchsorted(model.random.randint(model.cum_table[-1]))
            if w != predict_word.index:
                word_indices.append(w)
        l2b = model.syn1neg[word_indices]  # 2d matrix, k+1 x layer1_size
        fb = 1. / (1. + exp(-dot(l1, l2b.T)))  # propagate hidden -> output
        gb = (model.neg_labels - fb) * alpha  # vector of error gradients multiplied by the learning rate
        if learn_hidden:
            model.syn1neg[word_indices] += outer(gb, l1)  # learn hidden -> output
        neu1e += dot(gb, l2b)  # save error
    if learn_vectors:
        l1 += neu1e * lock_factor  # learn input -> hidden (mutates model.syn0[word2.index], if that is l1)
    return neu1e


def train_cbow_pair(model, word, input_word_indices, l1, alpha, learn_vectors=True, learn_hidden=True):
    neu1e = zeros(l1.shape)

    if model.hs:
        l2a = model.syn1[word.point] # 2d matrix, codelen x layer1_size
        fa = 1. / (1. + exp(-dot(l1, l2a.T))) # propagate hidden -> output
        ga = (1. - word.code - fa) * alpha # vector of error gradients multiplied by the learning rate
        if learn_hidden:
            model.syn1[word.point] += outer(ga, l1) # learn hidden -> output
        neu1e += dot(ga, l2a) # save error

    if model.negative:
        # use this word (label = 1) + `negative` other random words not from this sentence (label = 0)
        word_indices = [word.index]
        while len(word_indices) < model.negative + 1:
            w = model.cum_table.searchsorted(model.random.randint(model.cum_table[-1]))
            if w != word.index:
                word_indices.append(w)
        l2b = model.syn1neg[word_indices] # 2d matrix, k+1 x layer1_size
        fb = 1. / (1. + exp(-dot(l1, l2b.T))) # propagate hidden -> output
        gb = (model.neg_labels - fb) * alpha # vector of error gradients multiplied by the learning rate
        if learn_hidden:
            model.syn1neg[word_indices] += outer(gb, l1) # learn hidden -> output
        neu1e += dot(gb, l2b) # save error
    if learn_vectors:
        # learn input -> hidden, here for all words in the window separately
        l = len(input_word_indices)
        model.syn0[input_word_indices] += np_repeat(neu1e, l).reshape(l, model.vector_size) * model.syn0_lockf[input_word_indices][:, None]
    return neu1e


try:
    from gensim.models.word2vec_inner import score_sentence_sg, score_sentence_cbow
except ImportError:
    def score_sentence_sg(model, sentence, work=None):
        """
        Obtain likelihood score for a single sentence in a fitted skip-gram representaion.

        The sentence is a list of Vocab objects (or None, when the corresponding
        word is not in the vocabulary). Called internally from `Word2Vec.score()`.

        This is the non-optimized, Python version. If you have cython installed, gensim
        will use the optimized version from word2vec_inner instead.

        """

        log_prob_sentence = 0.0
        if model.negative:
            raise RuntimeError("scoring is only available for HS=True")

        for pos, word in enumerate(sentence):
            if word is None:
                continue  # OOV word in the input sentence => skip

            # now go over all words from the window, predicting each one in turn
            start = max(0, pos - model.window)
            for pos2, word2 in enumerate(sentence[start : pos + model.window + 1], start):
                # don't train on OOV words and on the `word` itself
                if word2 and not (pos2 == pos):
                  log_prob_sentence += score_sg_pair(model, word, word2)

        return log_prob_sentence

    def score_sentence_cbow(model, sentence, alpha, work=None, neu1=None):
        """
        Obtain likelihood score for a single sentence in a fitted CBOW representaion.

        The sentence is a list of Vocab objects (or None, where the corresponding
        word is not in the vocabulary. Called internally from `Word2Vec.score()`.

        This is the non-optimized, Python version. If you have cython installed, gensim
        will use the optimized version from word2vec_inner instead.

        """

        log_prob_sentence = 0.0
        if model.negative:
            raise RuntimeError("scoring is only available for HS=True")

        for pos, word in enumerate(sentence):
            if word is None:
                continue  # OOV word in the input sentence => skip

            start = max(0, pos - model.window)
            window_pos = enumerate(sentence[start : pos + model.window + 1], start)
            word2_indices = [word2.index for pos2, word2 in window_pos if (word2 is not None and pos2 != pos)]
            l1 = np_sum(model.syn0[word2_indices], axis=0) # 1 x layer1_size
            if word2_indices and model.cbow_mean:
                l1 /= len(word2_indices)
            log_prob_sentence += score_cbow_pair(model, word, word2_indices, l1)

        return log_prob_sentence

def score_sg_pair(model, word, word2):
    l1 = model.syn0[word2.index]
    l2a = deepcopy(model.syn1[word.point])  # 2d matrix, codelen x layer1_size
    sgn = -1.0**word.code # ch function, 0-> 1, 1 -> -1
    lprob = -log(1.0 + exp(-sgn*dot(l1, l2a.T)))
    return sum(lprob)

def score_cbow_pair(model, word, word2_indices, l1):
    l2a = model.syn1[word.point] # 2d matrix, codelen x layer1_size
    sgn = -1.0**word.code # ch function, 0-> 1, 1 -> -1
    lprob = -log(1.0 + exp(-sgn*dot(l1, l2a.T)))
    return sum(lprob)


class Vocab(object):
    """A single vocabulary item, used internally for constructing binary trees (incl. both word leaves and inner nodes)."""
    def __init__(self, **kwargs):
        self.count = 0
        self.__dict__.update(kwargs)

    def __lt__(self, other):  # used for sorting in a priority queue
        return self.count < other.count

    def __str__(self):
        vals = ['%s:%r' % (key, self.__dict__[key]) for key in sorted(self.__dict__) if not key.startswith('_')]
        return "<" + ', '.join(vals) + ">"


class Word2Vec(utils.SaveLoad):
    """
    Class for training, using and evaluating neural networks described in https://code.google.com/p/word2vec/

    The model can be stored/loaded via its `save()` and `load()` methods, or stored/loaded in a format
    compatible with the original word2vec implementation via `save_word2vec_format()` and `load_word2vec_format()`.

    """
    def __init__(self, sentences=None, size=100, alpha=0.025, window=5, min_count=5,
        sample=0, seed=1, workers=1, min_alpha=0.0001, sg=1, hs=1, negative=0,
        cbow_mean=0, hashfxn=hash, iter=1, null_word=0):
        """
        Initialize the model from an iterable of `sentences`. Each sentence is a
        list of words (unicode strings) that will be used for training.

        The `sentences` iterable can be simply a list, but for larger corpora,
        consider an iterable that streams the sentences directly from disk/network.
        See :class:`BrownCorpus`, :class:`Text8Corpus` or :class:`LineSentence` in
        this module for such examples.

        If you don't supply `sentences`, the model is left uninitialized -- use if
        you plan to initialize it in some other way.

        `sg` defines the training algorithm. By default (`sg=1`), skip-gram is used. Otherwise, `cbow` is employed.

        `size` is the dimensionality of the feature vectors.

        `window` is the maximum distance between the current and predicted word within a sentence.

        `alpha` is the initial learning rate (will linearly drop to zero as training progresses).

        `seed` = for the random number generator. Initial vectors for each
        word are seeded with a hash of the concatenation of word + str(seed).

        `min_count` = ignore all words with total frequency lower than this.

        `sample` = threshold for configuring which higher-frequency words are randomly downsampled;
            default is 0 (off), useful value is 1e-5.

        `workers` = use this many worker threads to train the model (=faster training with multicore machines).

        `hs` = if 1 (default), hierarchical sampling will be used for model training (else set to 0).

        `negative` = if > 0, negative sampling will be used, the int for negative
        specifies how many "noise words" should be drawn (usually between 5-20).

        `cbow_mean` = if 0 (default), use the sum of the context word vectors. If 1, use the mean.
        Only applies when cbow is used.

        `hashfxn` = hash function to use to randomly initialize weights, for increased
        training reproducibility. Default is Python's rudimentary built in hash function.

        `iter` = number of iterations (epochs) over the corpus.

        """
        self.vocab = {}  # mapping from a word (string) to a Vocab object
        self.index2word = []  # map from a word's matrix index (int) to word (string)
        self.sg = int(sg)
        self.cum_table = None # for negative sampling
        self.vector_size = int(size)
        self.layer1_size = int(size)
        if size % 4 != 0:
            logger.warning("consider setting layer size to a multiple of 4 for greater performance")
        self.alpha = float(alpha)
        self.window = int(window)
        self.seed = seed
        self.random = random.RandomState(seed)
        self.min_count = min_count
        self.sample = sample
        self.workers = workers
        self.min_alpha = min_alpha
        self.hs = hs
        self.negative = negative
        self.cbow_mean = int(cbow_mean)
        self.hashfxn = hashfxn
        self.iter = iter
        self.null_word = null_word
        if sentences is not None:
            if isinstance(sentences, GeneratorType):
                raise TypeError("You can't pass a generator as the sentences argument. Try an iterator.")
            self.build_vocab(sentences)
            self.train(sentences)


    def make_cum_table(self, power=0.75, domain=2**31 - 1):
        """
        Create a cumulative-distribution table using stored vocabulary word counts for
        drawing random words in the negative-sampling training routines.

        To draw a word index, choose a random integer up to the maximum value in the
        table (cum_table[-1]), then finding that integer's sorted insertion point
        (as if by bisect_left or ndarray.searchsorted()). That insertion point is the
        drawn index, coming up in proportion equal to the increment at that slot.

        Called internally from 'build_vocab()'.
        """
        vocab_size = len(self.index2word)
        self.cum_table = zeros(vocab_size, dtype=uint32)
        # compute sum of all power (Z in paper)
        train_words_pow = float(sum([self.vocab[word].count**power for word in self.vocab]))
        cumulative = 0.0
        for word_index in range(vocab_size):
            cumulative += self.vocab[self.index2word[word_index]].count**power / train_words_pow
            self.cum_table[word_index] = round(cumulative * domain)
        assert self.cum_table[-1] == domain


    def create_binary_tree(self):
        """
        Create a binary Huffman tree using stored vocabulary word counts. Frequent words
        will have shorter binary codes. Called internally from `build_vocab()`.

        """
        logger.info("constructing a huffman tree from %i words" % len(self.vocab))

        # build the huffman tree
        heap = list(itervalues(self.vocab))
        heapq.heapify(heap)
        for i in xrange(len(self.vocab) - 1):
            min1, min2 = heapq.heappop(heap), heapq.heappop(heap)
            heapq.heappush(heap, Vocab(count=min1.count + min2.count, index=i + len(self.vocab), left=min1, right=min2))

        # recurse over the tree, assigning a binary code to each vocabulary word
        if heap:
            max_depth, stack = 0, [(heap[0], [], [])]
            while stack:
                node, codes, points = stack.pop()
                if node.index < len(self.vocab):
                    # leaf node => store its path from the root
                    node.code, node.point = codes, points
                    max_depth = max(len(codes), max_depth)
                else:
                    # inner node => continue recursion
                    points = array(list(points) + [node.index - len(self.vocab)], dtype=uint32)
                    stack.append((node.left, array(list(codes) + [0], dtype=uint8), points))
                    stack.append((node.right, array(list(codes) + [1], dtype=uint8), points))

            logger.info("built huffman tree with maximum node depth %i" % max_depth)

    def precalc_sampling(self):
        """Precalculate each vocabulary item's threshold for sampling"""
        if self.sample:
            logger.info("frequent-word downsampling, threshold %g; progress tallies will be approximate" % (self.sample))
            total_words = sum(v.count for v in itervalues(self.vocab))
            threshold_count = float(self.sample) * total_words
        for v in itervalues(self.vocab):
            prob = (sqrt(v.count / threshold_count) + 1) * (threshold_count / v.count) if self.sample else 1.0
            v.sample_probability = min(prob, 1.0)

    def build_vocab(self, sentences):
        """
        Build vocabulary from a sequence of sentences (can be a once-only generator stream).
        Each sentence must be a list of unicode strings.

        """
        logger.info("collecting all words and their counts")
        vocab = self._vocab_from(sentences)
        # assign a unique index to each word
        self.vocab, self.index2word = {}, []
        for word, v in iteritems(vocab):
            if v.count >= self.min_count:
                v.index = len(self.vocab)
                self.index2word.append(word)
                self.vocab[word] = v
        logger.info("total %i word types after removing those with count<%s" % (len(self.vocab), self.min_count))

        if self.null_word:
            # create null pseudo-word for padding when using concatenative L1 (run-of-words)
            # this word is only ever input – never predicted – so count, huffman-point doesn't matter
            word, v = '\0', Vocab(count=1)
            v.index = len(self.vocab)
            self.index2word.append(word)
            self.vocab[word] = v
        if self.hs:
            # add info about each word's Huffman encoding
            self.create_binary_tree()
        if self.negative:
            # build the table for drawing random words (for negative sampling)
            self.make_cum_table()
        # precalculate downsampling thresholds
        self.precalc_sampling()
        self.reset_weights()
        sys.stderr.flush()

    def _vocab_from(self, sentences):
        sentence_no, vocab = -1, {}
        total_words = 0
        for sentence_no, sentence in enumerate(sentences):
            if sentence_no % 10000 == 0:
                logger.info("PROGRESS: at sentence #%i, processed %i words and %i word types" %
                            (sentence_no, total_words, len(vocab)))
            for word in sentence:
                total_words += 1
                if word in vocab:
                    vocab[word].count += 1
                else:
                    vocab[word] = Vocab(count=1)
        logger.info("collected %i word types from a corpus of %i words and %i sentences" %
                    (len(vocab), total_words, sentence_no + 1))
        return vocab

    def reset_from(self, other_model):
        """
        Borrow shareable pre-built structures (like vocab) from the other_model. Useful
        if testing multiple models in parallel on the same corpus.
        """
        self.vocab = other_model.vocab
        self.index2word = other_model.index2word
        self.cum_table = other_model.cum_table
        self.reset_weights()

    def _prepare_items(self, items):
        for sentence in items:
            # avoid calling random_sample() where prob >= 1, to speed things up a little:
            sampled = [self.vocab[word] for word in sentence
                       if word in self.vocab and (self.vocab[word].sample_probability >= 1.0 or
                                                  self.vocab[word].sample_probability >= random.random_sample())]
            yield sampled

    def _get_job_words(self, alpha, work, job, neu1):
        if self.sg:
            return sum(train_sentence_sg(self, sentence, alpha, work) for sentence in job)
        else:
            return sum(train_sentence_cbow(self, sentence, alpha, work, neu1) for sentence in job)

    def train(self, sentences, total_words=None, word_count=0, chunksize=100):
        """
        Update the model's neural weights from a sequence of sentences (can be a once-only generator stream).
        Each sentence must be a list of unicode strings.

        """
        if FAST_VERSION < 0:
            import warnings
            warnings.warn("C extension compilation failed, training will be slow. Install a C compiler and reinstall gensim for fast training.")
            self.neg_labels = []
            if self.negative > 0:
                # precompute negative labels optimization for pure-python training
                self.neg_labels = zeros(self.negative + 1)
                self.neg_labels[0] = 1.

        logger.info("training model with %i workers on %i vocabulary and %i features, "
            "using 'skipgram'=%s 'hierarchical softmax'=%s 'subsample'=%s and 'negative sampling'=%s" %
            (self.workers, len(self.vocab), self.layer1_size, self.sg, self.hs, self.sample, self.negative))

        if not self.vocab:
            raise RuntimeError("you must first build vocabulary before training the model")

        if self.iter > 1:
            sentences = utils.RepeatCorpusNTimes(sentences, self.iter)

        start, next_report = time.time(), [1.0]
        word_count = [word_count]
        total_words = total_words or int(sum(v.count * v.sample_probability for v in itervalues(self.vocab)) * self.iter)
        jobs = Queue(maxsize=2 * self.workers)  # buffer ahead only a limited number of jobs.. this is the reason we can't simply use ThreadPool :(
        lock = threading.Lock()  # for shared state (=number of words trained so far, log reports...)

        def worker_train():
            """Train the model, lifting lists of sentences from the jobs queue."""
            work = zeros(self.layer1_size, dtype=REAL)  # each thread must have its own work memory
            neu1 = matutils.zeros_aligned(self.layer1_size, dtype=REAL)

            while True:
                job = jobs.get()
                if job is None:  # data finished, exit
                    break
                # update the learning rate before every job
                alpha = max(self.min_alpha, self.alpha * (1 - 1.0 * word_count[0] / total_words))
                # how many words did we train on? out-of-vocabulary (unknown) words do not count
                job_words = self._get_job_words(alpha, work, job, neu1)
                with lock:
                    word_count[0] += job_words
                    elapsed = time.time() - start
                    if elapsed >= next_report[0]:
                        logger.info("PROGRESS: at %.2f%% words, alpha %.05f, %.0f words/s" %
                            (100.0 * word_count[0] / total_words, alpha, word_count[0] / elapsed if elapsed else 0.0))
                        next_report[0] = elapsed + 1.0  # don't flood the log, wait at least a second between progress reports
                        sys.stderr.flush()

        workers = [threading.Thread(target=worker_train) for _ in xrange(self.workers)]
        for thread in workers:
            thread.daemon = True  # make interrupting the process with ctrl+c easier
            thread.start()

        # convert input strings to Vocab objects (eliding OOV/downsampled words), and start filling the jobs queue
        for job_no, job in enumerate(utils.grouper(self._prepare_items(sentences), chunksize)):
            logger.debug("putting job #%i in the queue, qsize=%i" % (job_no, jobs.qsize()))
            jobs.put(job)
        logger.info("reached the end of input; waiting to finish %i outstanding jobs" % jobs.qsize())
        for _ in xrange(self.workers):
            jobs.put(None)  # give the workers heads up that they can finish -- no more work!

        for thread in workers:
            thread.join()

        elapsed = time.time() - start
        logger.info("training on %i words took %.1fs, %.0f words/s" %
            (word_count[0], elapsed, word_count[0] / elapsed if elapsed else 0.0))
        self.clear_sims()
        return word_count[0]

<<<<<<< HEAD
    def _score_job_words(self, sentence, work, neu1):
        if self.sg:
            return score_sentence_sg(self, sentence, work) 
        else:
            return score_sentence_cbow(self, sentence, work, neu1) 

    # basics copied from the train() function
    def score(self, sentences, total_sentences=None, chunksize=100):
        """
        Score the log probability for a sequence of sentences (can be a once-only generator stream).
        Each sentence must be a list of unicode strings.
        This does not change the fitted model in any way (see Word2Vec.train() for that)

        See the article by Taddy [1] for examples of how to use such scores in document classification.

        .. [1] Taddy, Matt.  Document Classification by Inversion of Distributed Language Representations, in Proceedings of the 2015 Conference of the Association of Computational Linguistics.

        """
        if FAST_VERSION < 0:
            import warnings
            warnings.warn("C extension compilation failed, scoring will be slow. Install a C compiler and reinstall gensim for fast scoring.")
        logger.info("scoring sentences with %i workers on %i vocabulary and %i features, "
            "using 'skipgram'=%s 'hierarchical softmax'=%s 'subsample'=%s and 'negative sampling'=%s" %
            (self.workers, len(self.vocab), self.layer1_size, self.sg, self.hs, self.sample, self.negative))

        if not self.vocab:
            raise RuntimeError("you must first build vocabulary before scoring new data")

        if not self.hs:
            raise RuntimeError("we have only implemented score for hs")

        start, next_report = time.time(), [1.0]
        jobs = Queue(maxsize=2 * self.workers)  # buffer ahead only a limited number of jobs.. this is the reason we can't simply use ThreadPool :(
        lock = threading.Lock()  # for shared state (scores, log reports...)
        total_sentences = total_sentences or int(1e9)
        sentence_scores = matutils.zeros_aligned(total_sentences, dtype=REAL)
        sentence_count = [0] 

        def worker_score():
            """score the enumerated sentences, lifting lists of sentences from the jobs queue."""
            work = zeros(1, dtype=REAL)  # for sg hs, we actually only need one memory loc (running sum)
            neu1 = matutils.zeros_aligned(self.layer1_size, dtype=REAL)
            while True:
                job = jobs.get()
                if job is None:  # data finished, exit
                    break
                ns = 0
                for (id,sentence) in job:
                	sentence_scores[id] = self._score_job_words(sentence, work, neu1)
                	ns += 1

                with lock:
                    sentence_count[0] += ns
                    elapsed = time.time() - start
                    if elapsed >= next_report[0]:
                        logger.info("PROGRESS: at %i sentences,  %.0f sentences/s" %
                            (sentence_count[0], sentence_count[0] / elapsed if elapsed else 0.0))
                        next_report[0] = elapsed + 1.0  # don't flood the log, wait at least a second between progress reports

        workers = [threading.Thread(target=worker_score) for _ in xrange(self.workers)]
        for thread in workers:
            thread.daemon = True  # make interrupting the process with ctrl+c easier
            thread.start()

        # convert input strings to Vocab objects and start filling the jobs queue
        for job_no, job in enumerate(utils.grouper(enumerate(self._prepare_sentences(sentences)), chunksize)):
            logger.debug("putting job #%i in the queue, qsize=%i" % (job_no, jobs.qsize()))
            jobs.put(job)
        logger.info("reached the end of input; waiting to finish %i outstanding jobs" % jobs.qsize())
        for _ in xrange(self.workers):
            jobs.put(None)  # give the workers heads up that they can finish -- no more work!

        for thread in workers:
            thread.join()

        elapsed = time.time() - start
        logger.info("scoring %i sentences took %.1fs, %.0f sentences/s" %
            (sentence_count[0], elapsed, sentence_count[0] / elapsed if elapsed else 0.0))
        self.syn0norm = None
        return sentence_scores[:sentence_count[0]]
=======
    def clear_sims(self):
        self.syn0norm = None
>>>>>>> ad12ec97

    def reset_weights(self):
        """Reset all projection weights to an initial (untrained) state, but keep the existing vocabulary."""
        logger.info("resetting layer weights")
        self.syn0 = empty((len(self.vocab), self.vector_size), dtype=REAL)
        # randomize weights vector by vector, rather than materializing a huge random matrix in RAM at once
        for i in xrange(len(self.vocab)):
            # construct deterministic seed from word AND seed argument
            self.syn0[i] = self.seeded_vector(self.index2word[i] + str(self.seed))
        if self.hs:
            self.syn1 = zeros((len(self.vocab), self.layer1_size), dtype=REAL)
        if self.negative:
            self.syn1neg = zeros((len(self.vocab), self.layer1_size), dtype=REAL)
        self.syn0norm = None

        self.syn0_lockf = ones(len(self.vocab), dtype=REAL)  # zeros suppress learning

    def seeded_vector(self, seed_string):
        """Create one 'random' vector (but deterministic by seed_string)"""
        # Note: built-in hash() may vary by Python version or even (in Py3.x) per launch
        once = random.RandomState(uint32(self.hashfxn(seed_string)))
        return (once.rand(self.vector_size) - 0.5) / self.vector_size

    def save_word2vec_format(self, fname, fvocab=None, binary=False):
        """
        Store the input-hidden weight matrix in the same format used by the original
        C word2vec-tool, for compatibility.

        """
        if fvocab is not None:
            logger.info("Storing vocabulary in %s" % (fvocab))
            with utils.smart_open(fvocab, 'wb') as vout:
                for word, vocab in sorted(iteritems(self.vocab), key=lambda item: -item[1].count):
                    vout.write(utils.to_utf8("%s %s\n" % (word, vocab.count)))
        logger.info("storing %sx%s projection weights into %s" % (len(self.vocab), self.vector_size, fname))
        assert (len(self.vocab), self.vector_size) == self.syn0.shape
        with utils.smart_open(fname, 'wb') as fout:
            fout.write(utils.to_utf8("%s %s\n" % self.syn0.shape))
            # store in sorted order: most frequent words at the top
            for word, vocab in sorted(iteritems(self.vocab), key=lambda item: -item[1].count):
                row = self.syn0[vocab.index]
                if binary:
                    fout.write(utils.to_utf8(word) + b" " + row.tostring())
                else:
                    fout.write(utils.to_utf8("%s %s\n" % (word, ' '.join("%f" % val for val in row))))


    @classmethod
    def load_word2vec_format(cls, fname, fvocab=None, binary=False, norm_only=True, encoding='utf8'):
        """
        Load the input-hidden weight matrix from the original C word2vec-tool format.

        Note that the information stored in the file is incomplete (the binary tree is missing),
        so while you can query for word similarity etc., you cannot continue training
        with a model loaded this way.

        `binary` is a boolean indicating whether the data is in binary word2vec format.
        `norm_only` is a boolean indicating whether to only store normalised word2vec vectors in memory.
        Word counts are read from `fvocab` filename, if set (this is the file generated
        by `-save-vocab` flag of the original C tool).

        If you trained the C model using non-utf8 encoding for words, specify that
        encoding in `encoding`.

        """
        counts = None
        if fvocab is not None:
            logger.info("loading word counts from %s" % (fvocab))
            counts = {}
            with utils.smart_open(fvocab) as fin:
                for line in fin:
                    word, count = utils.to_unicode(line).strip().split()
                    counts[word] = int(count)

        logger.info("loading projection weights from %s" % (fname))
        with utils.smart_open(fname) as fin:
            header = utils.to_unicode(fin.readline(), encoding=encoding)
            vocab_size, vector_size = map(int, header.split())  # throws for invalid file format
            result = Word2Vec(size=vector_size)
            result.syn0 = zeros((vocab_size, vector_size), dtype=REAL)
            if binary:
                binary_len = dtype(REAL).itemsize * vector_size
                for line_no in xrange(vocab_size):
                    # mixed text and binary: read text first, then binary
                    word = []
                    while True:
                        ch = fin.read(1)
                        if ch == b' ':
                            break
                        if ch != b'\n':  # ignore newlines in front of words (some binary files have newline, some don't)
                            word.append(ch)
                    word = utils.to_unicode(b''.join(word), encoding=encoding)
                    if counts is None:
                        result.vocab[word] = Vocab(index=line_no, count=vocab_size - line_no)
                    elif word in counts:
                        result.vocab[word] = Vocab(index=line_no, count=counts[word])
                    else:
                        logger.warning("vocabulary file is incomplete")
                        result.vocab[word] = Vocab(index=line_no, count=None)
                    result.index2word.append(word)
                    result.syn0[line_no] = fromstring(fin.read(binary_len), dtype=REAL)
            else:
                for line_no, line in enumerate(fin):
                    parts = utils.to_unicode(line[:-1], encoding=encoding).split(" ")
                    if len(parts) != vector_size + 1:
                        raise ValueError("invalid vector on line %s (is this really the text format?)" % (line_no))
                    word, weights = parts[0], list(map(REAL, parts[1:]))
                    if counts is None:
                        result.vocab[word] = Vocab(index=line_no, count=vocab_size - line_no)
                    elif word in counts:
                        result.vocab[word] = Vocab(index=line_no, count=counts[word])
                    else:
                        logger.warning("vocabulary file is incomplete")
                        result.vocab[word] = Vocab(index=line_no, count=None)
                    result.index2word.append(word)
                    result.syn0[line_no] = weights
        logger.info("loaded %s matrix from %s" % (result.syn0.shape, fname))
        result.init_sims(norm_only)
        return result

    def intersect_word2vec_format(self, fname, binary=False, encoding='utf8'):
        """
        Merge the input-hidden weight matrix from the original C word2vec-tool format
        given, where it intersects with the current vocabulary. (No words are added to the
        existing vocabulary, but intersecting words adopt the file's weights, and
        non-intersecting words are left alone.)

        `binary` is a boolean indicating whether the data is in binary word2vec format.
        """
        counts = None
        overlap_count = 0
        logger.info("loading projection weights from %s" % (fname))
        with utils.smart_open(fname) as fin:
            header = utils.to_unicode(fin.readline(), encoding=encoding)
            vocab_size, vector_size = map(int, header.split())  # throws for invalid file format
            if not vector_size == self.vector_size:
                raise ValueError("incompatible vector size %d in file %s" % (vector_size, fname))
                # TOCONSIDER: maybe mismatched vectors still useful enough to merge (truncating/padding)?
            if binary:
                binary_len = dtype(REAL).itemsize * vector_size
                for line_no in xrange(vocab_size):
                    # mixed text and binary: read text first, then binary
                    word = []
                    while True:
                        ch = fin.read(1)
                        if ch == b' ':
                            break
                        if ch != b'\n':  # ignore newlines in front of words (some binary files have newline, some don't)
                            word.append(ch)
                    word = utils.to_unicode(b''.join(word), encoding=encoding)
                    weights = fromstring(fin.read(binary_len), dtype=REAL)
                    if word in self.vocab:
                        overlap_count += 1
                        self.syn0[self.vocab[word].index] = weights
                        self.syn0_lockf[self.vocab[word].index] = 0.0 # lock it
            else:
                for line_no, line in enumerate(fin):
                    parts = utils.to_unicode(line[:-1], encoding=encoding).split(" ")
                    if len(parts) != vector_size + 1:
                        raise ValueError("invalid vector on line %s (is this really the text format?)" % (line_no))
                    word, weights = parts[0], list(map(REAL, parts[1:]))
                    if word in self.vocab:
                        overlap_count += 1
                        self.syn0[self.vocab[word].index] = weights
        logger.info("merged %d vectors into %s matrix from %s" % (overlap_count, self.syn0.shape, fname))


    def most_similar(self, positive=[], negative=[], topn=10):
        """
        Find the top-N most similar words. Positive words contribute positively towards the
        similarity, negative words negatively.

        This method computes cosine similarity between a simple mean of the projection
        weight vectors of the given words and the vectors for each word in the model. The method corresponds to the `word-analogy` and
        `distance` scripts in the original word2vec implementation.

        If topn is False, most_similar returns the vector of similarity scores.

        Example::

          >>> trained_model.most_similar(positive=['woman', 'king'], negative=['man'])
          [('queen', 0.50882536), ...]

        """
        self.init_sims()

        if isinstance(positive, string_types) and not negative:
            # allow calls like most_similar('dog'), as a shorthand for most_similar(['dog'])
            positive = [positive]

        # add weights for each word, if not already present; default to 1.0 for positive and -1.0 for negative words
        positive = [(word, 1.0) if isinstance(word, string_types + (ndarray,))
                                else word for word in positive]
        negative = [(word, -1.0) if isinstance(word, string_types + (ndarray,))
                                 else word for word in negative]

        # compute the weighted average of all words
        all_words, mean = set(), []
        for word, weight in positive + negative:
            if isinstance(word, ndarray):
                mean.append(weight * word)
            elif word in self.vocab:
                mean.append(weight * self.syn0norm[self.vocab[word].index])
                all_words.add(self.vocab[word].index)
            else:
                raise KeyError("word '%s' not in vocabulary" % word)
        if not mean:
            raise ValueError("cannot compute similarity with no input")
        mean = matutils.unitvec(array(mean).mean(axis=0)).astype(REAL)

        dists = dot(self.syn0norm, mean)
        if not topn:
            return dists
        best = argsort(dists)[::-1][:topn + len(all_words)]
        # ignore (don't return) words from the input
        result = [(self.index2word[sim], float(dists[sim])) for sim in best if sim not in all_words]
        return result[:topn]

    def most_similar_cosmul(self, positive=[], negative=[], topn=10):
        """
        Find the top-N most similar words, using the multiplicative combination objective
        proposed by Omer Levy and Yoav Goldberg in [4]_. Positive words still contribute
        positively towards the similarity, negative words negatively, but with less
        susceptibility to one large distance dominating the calculation.

        In the common analogy-solving case, of two positive and one negative examples,
        this method is equivalent to the "3CosMul" objective (equation (4)) of Levy and Goldberg.

        Additional positive or negative examples contribute to the numerator or denominator,
        respectively – a potentially sensible but untested extension of the method. (With
        a single positive example, rankings will be the same as in the default most_similar.)

        Example::

          >>> trained_model.most_similar_cosmul(positive=['baghdad','england'],negative=['london'])
          [(u'iraq', 0.8488819003105164), ...]

        .. [4] Omer Levy and Yoav Goldberg. Linguistic Regularities in Sparse and Explicit Word Representations, 2014.

        """
        self.init_sims()

        if isinstance(positive, string_types) and not negative:
            # allow calls like most_similar_cosmul('dog'), as a shorthand for most_similar_cosmul(['dog'])
            positive = [positive]

        all_words = set()

        def word_vec(word):
            if isinstance(word, ndarray):
                return word
            elif word in self.vocab:
                all_words.add(self.vocab[word].index)
                return self.syn0norm[self.vocab[word].index]
            else:
                raise KeyError("word '%s' not in vocabulary" % word)

        positive = [word_vec(word) for word in positive]
        negative = [word_vec(word) for word in negative]
        if not positive:
            raise ValueError("cannot compute similarity with no input")

        # equation (4) of Levy & Goldberg "Linguistic Regularities...",
        # with distances shifted to [0,1] per footnote (7)
        pos_dists = [((1 + dot(self.syn0norm, term)) / 2) for term in positive]
        neg_dists = [((1 + dot(self.syn0norm, term)) / 2) for term in negative]
        dists = prod(pos_dists, axis=0) / (prod(neg_dists, axis=0) + 0.000001)

        if not topn:
            return dists
        best = argsort(dists)[::-1][:topn + len(all_words)]
        # ignore (don't return) words from the input
        result = [(self.index2word[sim], float(dists[sim])) for sim in best if sim not in all_words]
        return result[:topn]


    def doesnt_match(self, words):
        """
        Which word from the given list doesn't go with the others?

        Example::

          >>> trained_model.doesnt_match("breakfast cereal dinner lunch".split())
          'cereal'

        """
        self.init_sims()

        words = [word for word in words if word in self.vocab]  # filter out OOV words
        logger.debug("using words %s" % words)
        if not words:
            raise ValueError("cannot select a word from an empty list")
        vectors = vstack(self.syn0norm[self.vocab[word].index] for word in words).astype(REAL)
        mean = matutils.unitvec(vectors.mean(axis=0)).astype(REAL)
        dists = dot(vectors, mean)
        return sorted(zip(dists, words))[0][1]


    def __getitem__(self, word):
        """
        Return a word's representations in vector space, as a 1D numpy array.

        Example::

          >>> trained_model['woman']
          array([ -1.40128313e-02, ...]

        """
        return self.syn0[self.vocab[word].index]


    def __contains__(self, word):
        return word in self.vocab


    def similarity(self, w1, w2):
        """
        Compute cosine similarity between two words.

        Example::

          >>> trained_model.similarity('woman', 'man')
          0.73723527

          >>> trained_model.similarity('woman', 'woman')
          1.0

        """
        return dot(matutils.unitvec(self[w1]), matutils.unitvec(self[w2]))


    def n_similarity(self, ws1, ws2):
        """
        Compute cosine similarity between two sets of words.

        Example::

          >>> trained_model.n_similarity(['sushi', 'shop'], ['japanese', 'restaurant'])
          0.61540466561049689

          >>> trained_model.n_similarity(['restaurant', 'japanese'], ['japanese', 'restaurant'])
          1.0000000000000004

          >>> trained_model.n_similarity(['sushi'], ['restaurant']) == trained_model.similarity('sushi', 'restaurant')
          True

        """
        v1 = [self[word] for word in ws1]
        v2 = [self[word] for word in ws2]
        return dot(matutils.unitvec(array(v1).mean(axis=0)), matutils.unitvec(array(v2).mean(axis=0)))


    def init_sims(self, replace=False):
        """
        Precompute L2-normalized vectors.

        If `replace` is set, forget the original vectors and only keep the normalized
        ones = saves lots of memory!

        Note that you **cannot continue training** after doing a replace. The model becomes
        effectively read-only = you can call `most_similar`, `similarity` etc., but not `train`.

        """
        if getattr(self, 'syn0norm', None) is None or replace:
            logger.info("precomputing L2-norms of word weight vectors")
            if replace:
                for i in xrange(self.syn0.shape[0]):
                    self.syn0[i, :] /= sqrt((self.syn0[i, :] ** 2).sum(-1))
                self.syn0norm = self.syn0
                if hasattr(self, 'syn1'):
                    del self.syn1
            else:
                self.syn0norm = (self.syn0 / sqrt((self.syn0 ** 2).sum(-1))[..., newaxis]).astype(REAL)

    @staticmethod
    def log_accuracy(section):
        correct, incorrect = len(section['correct']), len(section['incorrect'])
        if correct + incorrect > 0:
            logger.info("%s: %.1f%% (%i/%i)" %
                (section['section'], 100.0 * correct / (correct + incorrect),
                correct, correct + incorrect))

    def accuracy(self, questions, restrict_vocab=30000, most_similar=most_similar):
        """
        Compute accuracy of the model. `questions` is a filename where lines are
        4-tuples of words, split into sections by ": SECTION NAME" lines.
        See https://code.google.com/p/word2vec/source/browse/trunk/questions-words.txt for an example.

        The accuracy is reported (=printed to log and returned as a list) for each
        section separately, plus there's one aggregate summary at the end.

        Use `restrict_vocab` to ignore all questions containing a word whose frequency
        is not in the top-N most frequent words (default top 30,000).

        This method corresponds to the `compute-accuracy` script of the original C word2vec.

        """
        ok_vocab = dict(sorted(iteritems(self.vocab),
                               key=lambda item: -item[1].count)[:restrict_vocab])
        ok_index = set(v.index for v in itervalues(ok_vocab))

        sections, section = [], None
        for line_no, line in enumerate(utils.smart_open(questions)):
            # TODO: use level3 BLAS (=evaluate multiple questions at once), for speed
            line = utils.to_unicode(line)
            if line.startswith(': '):
                # a new section starts => store the old section
                if section:
                    sections.append(section)
                    self.log_accuracy(section)
                section = {'section': line.lstrip(': ').strip(), 'correct': [], 'incorrect': []}
            else:
                if not section:
                    raise ValueError("missing section header before line #%i in %s" % (line_no, questions))
                try:
                    a, b, c, expected = [word.lower() for word in line.split()]  # TODO assumes vocabulary preprocessing uses lowercase, too...
                except:
                    logger.info("skipping invalid line #%i in %s" % (line_no, questions))
                if a not in ok_vocab or b not in ok_vocab or c not in ok_vocab or expected not in ok_vocab:
                    logger.debug("skipping line #%i with OOV words: %s" % (line_no, line.strip()))
                    continue

                ignore = set(self.vocab[v].index for v in [a, b, c])  # indexes of words to ignore
                predicted = None
                # find the most likely prediction, ignoring OOV words and input words
                for index in argsort(most_similar(self, positive=[b, c], negative=[a], topn=False))[::-1]:
                    if index in ok_index and index not in ignore:
                        predicted = self.index2word[index]
                        if predicted != expected:
                            logger.debug("%s: expected %s, predicted %s" % (line.strip(), expected, predicted))
                        break
                if predicted == expected:
                    section['correct'].append((a, b, c, expected))
                else:
                    section['incorrect'].append((a, b, c, expected))
        if section:
            # store the last section, too
            sections.append(section)
            self.log_accuracy(section)

        total = {
            'section': 'total',
            'correct': sum((s['correct'] for s in sections), []),
            'incorrect': sum((s['incorrect'] for s in sections), []),
        }
        self.log_accuracy(total)
        sections.append(total)
        return sections


    def __str__(self):
        return "Word2Vec(vocab=%s, size=%s, alpha=%s)" % (len(self.index2word), self.vector_size, self.alpha)


    def save(self, *args, **kwargs):
        # don't bother storing the cached normalized vectors, recalculable table
        kwargs['ignore'] = kwargs.get('ignore', ['syn0norm','table','cum_table'])
        super(Word2Vec, self).save(*args, **kwargs)

    save.__doc__ = utils.SaveLoad.save.__doc__


    @classmethod
    def load(cls, *args, **kwargs):
        model = super(Word2Vec, cls).load(*args, **kwargs)
        if hasattr(model,'table'):
            delattr(model,'table')  # discard in favor of cum_table
        if model.negative:
            model.make_cum_table()  # rebuild cum_table from vocabulary
        return model


class BrownCorpus(object):
    """Iterate over sentences from the Brown corpus (part of NLTK data)."""
    def __init__(self, dirname):
        self.dirname = dirname

    def __iter__(self):
        for fname in os.listdir(self.dirname):
            fname = os.path.join(self.dirname, fname)
            if not os.path.isfile(fname):
                continue
            for line in utils.smart_open(fname):
                line = utils.to_unicode(line)
                # each file line is a single sentence in the Brown corpus
                # each token is WORD/POS_TAG
                token_tags = [t.split('/') for t in line.split() if len(t.split('/')) == 2]
                # ignore words with non-alphabetic tags like ",", "!" etc (punctuation, weird stuff)
                words = ["%s/%s" % (token.lower(), tag[:2]) for token, tag in token_tags if tag[:2].isalpha()]
                if not words:  # don't bother sending out empty sentences
                    continue
                yield words


class Text8Corpus(object):
    """Iterate over sentences from the "text8" corpus, unzipped from http://mattmahoney.net/dc/text8.zip ."""
    def __init__(self, fname, max_sentence_length=1000):
        self.fname = fname
        self.max_sentence_length = max_sentence_length

    def __iter__(self):
        # the entire corpus is one gigantic line -- there are no sentence marks at all
        # so just split the sequence of tokens arbitrarily: 1 sentence = 1000 tokens
        sentence, rest = [], b''
        with utils.smart_open(self.fname) as fin:
            while True:
                text = rest + fin.read(8192)  # avoid loading the entire file (=1 line) into RAM
                if text == rest:  # EOF
                    sentence.extend(rest.split()) # return the last chunk of words, too (may be shorter/longer)
                    if sentence:
                        yield sentence
                    break
                last_token = text.rfind(b' ')  # the last token may have been split in two... keep it for the next iteration
                words, rest = (utils.to_unicode(text[:last_token]).split(), text[last_token:].strip()) if last_token >= 0 else ([], text)
                sentence.extend(words)
                while len(sentence) >= self.max_sentence_length:
                    yield sentence[:self.max_sentence_length]
                    sentence = sentence[self.max_sentence_length:]


class LineSentence(object):
    """Simple format: one sentence = one line; words already preprocessed and separated by whitespace."""
    def __init__(self, source):
        """
        `source` can be either a string or a file object.

        Example::

            sentences = LineSentence('myfile.txt')

        Or for compressed files::

            sentences = LineSentence('compressed_text.txt.bz2')
            sentences = LineSentence('compressed_text.txt.gz')

        """
        self.source = source

    def __iter__(self):
        """Iterate through the lines in the source."""
        try:
            # Assume it is a file-like object and try treating it as such
            # Things that don't have seek will trigger an exception
            self.source.seek(0)
            for line in self.source:
                yield utils.to_unicode(line).split()
        except AttributeError:
            # If it didn't work like a file, use it as a string filename
            with utils.smart_open(self.source) as fin:
                for line in fin:
                    yield utils.to_unicode(line).split()



# Example: ./word2vec.py ~/workspace/word2vec/text8 ~/workspace/word2vec/questions-words.txt ./text8
if __name__ == "__main__":
    logging.basicConfig(format='%(asctime)s : %(threadName)s : %(levelname)s : %(message)s', level=logging.INFO)
    logging.info("running %s" % " ".join(sys.argv))
    logging.info("using optimization %s" % FAST_VERSION)

    # check and process cmdline input
    program = os.path.basename(sys.argv[0])
    if len(sys.argv) < 2:
        print(globals()['__doc__'] % locals())
        sys.exit(1)
    infile = sys.argv[1]
    from gensim.models.word2vec import Word2Vec  # avoid referencing __main__ in pickle

    seterr(all='raise')  # don't ignore numpy errors

    # model = Word2Vec(LineSentence(infile), size=200, min_count=5, workers=4)
    model = Word2Vec(Text8Corpus(infile), size=200, min_count=5, workers=1)

    if len(sys.argv) > 3:
        outfile = sys.argv[3]
        model.save(outfile + '.model')
        model.save_word2vec_format(outfile + '.model.bin', binary=True)
        model.save_word2vec_format(outfile + '.model.txt', binary=False)

    if len(sys.argv) > 2:
        questions_file = sys.argv[2]
        model.accuracy(sys.argv[2])

    logging.info("finished running %s" % program)<|MERGE_RESOLUTION|>--- conflicted
+++ resolved
@@ -607,7 +607,6 @@
         self.clear_sims()
         return word_count[0]
 
-<<<<<<< HEAD
     def _score_job_words(self, sentence, work, neu1):
         if self.sg:
             return score_sentence_sg(self, sentence, work) 
@@ -688,10 +687,9 @@
             (sentence_count[0], elapsed, sentence_count[0] / elapsed if elapsed else 0.0))
         self.syn0norm = None
         return sentence_scores[:sentence_count[0]]
-=======
+
     def clear_sims(self):
         self.syn0norm = None
->>>>>>> ad12ec97
 
     def reset_weights(self):
         """Reset all projection weights to an initial (untrained) state, but keep the existing vocabulary."""
